/*
 * Licensed to the Apache Software Foundation (ASF) under one or more
 * contributor license agreements.  See the NOTICE file distributed with
 * this work for additional information regarding copyright ownership.
 * The ASF licenses this file to You under the Apache License, Version 2.0
 * (the "License"); you may not use this file except in compliance with
 * the License.  You may obtain a copy of the License at
 *
 *      http://www.apache.org/licenses/LICENSE-2.0
 *
 * Unless required by applicable law or agreed to in writing, software
 * distributed under the License is distributed on an "AS IS" BASIS,
 * WITHOUT WARRANTIES OR CONDITIONS OF ANY KIND, either express or implied.
 * See the License for the specific language governing permissions and
 * limitations under the License.
 */
package kafka.cluster

import java.nio.ByteBuffer
import java.util.{Optional, Properties}
import java.util.concurrent.{CountDownLatch, Executors, TimeoutException, TimeUnit}
import java.util.concurrent.atomic.AtomicBoolean

import com.yammer.metrics.Metrics
import com.yammer.metrics.core.Metric
import kafka.api.{ApiVersion, LeaderAndIsr}
import kafka.common.UnexpectedAppendOffsetException
import kafka.log.{Defaults => _, _}
import kafka.server._
import kafka.utils._
import org.apache.kafka.common.{IsolationLevel, TopicPartition}
import org.apache.kafka.common.errors.{ApiException, OffsetNotAvailableException, ReplicaNotAvailableException}
import org.apache.kafka.common.message.LeaderAndIsrRequestData.LeaderAndIsrPartitionState
import org.apache.kafka.common.protocol.Errors
import org.apache.kafka.common.record.FileRecords.TimestampAndOffset
import org.apache.kafka.common.utils.SystemTime
import org.apache.kafka.common.record._
import org.apache.kafka.common.requests.{EpochEndOffset, ListOffsetRequest}
import org.junit.Test
import org.junit.Assert._
import org.mockito.Mockito._
import org.scalatest.Assertions.assertThrows
import org.mockito.ArgumentMatchers
import org.mockito.invocation.InvocationOnMock
import org.mockito.stubbing.Answer
import unit.kafka.cluster.AbstractPartitionTest

import scala.collection.JavaConverters._
import scala.collection.mutable.ListBuffer

class PartitionTest extends AbstractPartitionTest {

  @Test
  def testMakeLeaderUpdatesEpochCache(): Unit = {
    val leaderEpoch = 8

    val log = logManager.getOrCreateLog(topicPartition, logConfig)
    log.appendAsLeader(MemoryRecords.withRecords(0L, CompressionType.NONE, 0,
      new SimpleRecord("k1".getBytes, "v1".getBytes),
      new SimpleRecord("k2".getBytes, "v2".getBytes)
    ), leaderEpoch = 0)
    log.appendAsLeader(MemoryRecords.withRecords(0L, CompressionType.NONE, 5,
      new SimpleRecord("k3".getBytes, "v3".getBytes),
      new SimpleRecord("k4".getBytes, "v4".getBytes)
    ), leaderEpoch = 5)
    assertEquals(4, log.logEndOffset)

    val partition = setupPartitionWithMocks(leaderEpoch = leaderEpoch, isLeader = true, log = log)
    assertEquals(Some(4), partition.leaderLogIfLocal.map(_.logEndOffset))

    val epochEndOffset = partition.lastOffsetForLeaderEpoch(currentLeaderEpoch = Optional.of[Integer](leaderEpoch),
      leaderEpoch = leaderEpoch, fetchOnlyFromLeader = true)
    assertEquals(4, epochEndOffset.endOffset)
    assertEquals(leaderEpoch, epochEndOffset.leaderEpoch)
  }

  @Test
  def testMakeLeaderDoesNotUpdateEpochCacheForOldFormats(): Unit = {
    val leaderEpoch = 8

    val logConfig = LogConfig(createLogProperties(Map(
      LogConfig.MessageFormatVersionProp -> kafka.api.KAFKA_0_10_2_IV0.shortVersion)))
    val log = logManager.getOrCreateLog(topicPartition, logConfig)
    log.appendAsLeader(TestUtils.records(List(
      new SimpleRecord("k1".getBytes, "v1".getBytes),
      new SimpleRecord("k2".getBytes, "v2".getBytes)),
      magicValue = RecordVersion.V1.value
    ), leaderEpoch = 0)
    log.appendAsLeader(TestUtils.records(List(
      new SimpleRecord("k3".getBytes, "v3".getBytes),
      new SimpleRecord("k4".getBytes, "v4".getBytes)),
      magicValue = RecordVersion.V1.value
    ), leaderEpoch = 5)
    assertEquals(4, log.logEndOffset)

    val partition = setupPartitionWithMocks(leaderEpoch = leaderEpoch, isLeader = true, log = log)
    assertEquals(Some(4), partition.leaderLogIfLocal.map(_.logEndOffset))
    assertEquals(None, log.latestEpoch)

    val epochEndOffset = partition.lastOffsetForLeaderEpoch(currentLeaderEpoch = Optional.of[Integer](leaderEpoch),
      leaderEpoch = leaderEpoch, fetchOnlyFromLeader = true)
    assertEquals(EpochEndOffset.UNDEFINED_EPOCH_OFFSET, epochEndOffset.endOffset)
    assertEquals(EpochEndOffset.UNDEFINED_EPOCH, epochEndOffset.leaderEpoch)
  }

  @Test
  // Verify that partition.removeFutureLocalReplica() and partition.maybeReplaceCurrentWithFutureReplica() can run concurrently
  def testMaybeReplaceCurrentWithFutureReplica(): Unit = {
    val latch = new CountDownLatch(1)

    logManager.maybeUpdatePreferredLogDir(topicPartition, logDir1.getAbsolutePath)
    partition.createLogIfNotExists(brokerId, isNew = true, isFutureReplica = false, offsetCheckpoints)
    logManager.maybeUpdatePreferredLogDir(topicPartition, logDir2.getAbsolutePath)
    partition.maybeCreateFutureReplica(logDir2.getAbsolutePath, offsetCheckpoints)

    val thread1 = new Thread {
      override def run(): Unit = {
        latch.await()
        partition.removeFutureLocalReplica()
      }
    }

    val thread2 = new Thread {
      override def run(): Unit = {
        latch.await()
        partition.maybeReplaceCurrentWithFutureReplica()
      }
    }

    thread1.start()
    thread2.start()

    latch.countDown()
    thread1.join()
    thread2.join()
    assertEquals(None, partition.futureLog)
  }

  @Test
  // Verify that replacement works when the replicas have the same log end offset but different base offsets in the
  // active segment
  def testMaybeReplaceCurrentWithFutureReplicaDifferentBaseOffsets(): Unit = {
    logManager.maybeUpdatePreferredLogDir(topicPartition, logDir1.getAbsolutePath)
    partition.createLogIfNotExists(brokerId, isNew = true, isFutureReplica = false, offsetCheckpoints)
    logManager.maybeUpdatePreferredLogDir(topicPartition, logDir2.getAbsolutePath)
    partition.maybeCreateFutureReplica(logDir2.getAbsolutePath, offsetCheckpoints)

    // Write records with duplicate keys to current replica and roll at offset 6
    val currentLog = partition.log.get
    currentLog.appendAsLeader(MemoryRecords.withRecords(0L, CompressionType.NONE, 0,
      new SimpleRecord("k1".getBytes, "v1".getBytes),
      new SimpleRecord("k1".getBytes, "v2".getBytes),
      new SimpleRecord("k1".getBytes, "v3".getBytes),
      new SimpleRecord("k2".getBytes, "v4".getBytes),
      new SimpleRecord("k2".getBytes, "v5".getBytes),
      new SimpleRecord("k2".getBytes, "v6".getBytes)
    ), leaderEpoch = 0)
    currentLog.roll()
    currentLog.appendAsLeader(MemoryRecords.withRecords(0L, CompressionType.NONE, 0,
      new SimpleRecord("k3".getBytes, "v7".getBytes),
      new SimpleRecord("k4".getBytes, "v8".getBytes)
    ), leaderEpoch = 0)

    // Write to the future replica as if the log had been compacted, and do not roll the segment

    val buffer = ByteBuffer.allocate(1024)
    val builder = MemoryRecords.builder(buffer, RecordBatch.CURRENT_MAGIC_VALUE, CompressionType.NONE,
      TimestampType.CREATE_TIME, 0L, RecordBatch.NO_TIMESTAMP, 0)
    builder.appendWithOffset(2L, new SimpleRecord("k1".getBytes, "v3".getBytes))
    builder.appendWithOffset(5L, new SimpleRecord("k2".getBytes, "v6".getBytes))
    builder.appendWithOffset(6L, new SimpleRecord("k3".getBytes, "v7".getBytes))
    builder.appendWithOffset(7L, new SimpleRecord("k4".getBytes, "v8".getBytes))

    val futureLog = partition.futureLocalLogOrException
    futureLog.appendAsFollower(builder.build())

    assertTrue(partition.maybeReplaceCurrentWithFutureReplica())
  }

  @Test
  def testFetchOffsetSnapshotEpochValidationForLeader(): Unit = {
    val leaderEpoch = 5
    val partition = setupPartitionWithMocks(leaderEpoch, isLeader = true)

    def assertSnapshotError(expectedError: Errors, currentLeaderEpoch: Optional[Integer]): Unit = {
      try {
        partition.fetchOffsetSnapshot(currentLeaderEpoch, fetchOnlyFromLeader = true)
        assertEquals(Errors.NONE, expectedError)
      } catch {
        case error: ApiException => assertEquals(expectedError, Errors.forException(error))
      }
    }

    assertSnapshotError(Errors.FENCED_LEADER_EPOCH, Optional.of(leaderEpoch - 1))
    assertSnapshotError(Errors.UNKNOWN_LEADER_EPOCH, Optional.of(leaderEpoch + 1))
    assertSnapshotError(Errors.NONE, Optional.of(leaderEpoch))
    assertSnapshotError(Errors.NONE, Optional.empty())
  }

  @Test
  def testFetchOffsetSnapshotEpochValidationForFollower(): Unit = {
    val leaderEpoch = 5
    val partition = setupPartitionWithMocks(leaderEpoch, isLeader = false)

    def assertSnapshotError(expectedError: Errors,
                            currentLeaderEpoch: Optional[Integer],
                            fetchOnlyLeader: Boolean): Unit = {
      try {
        partition.fetchOffsetSnapshot(currentLeaderEpoch, fetchOnlyFromLeader = fetchOnlyLeader)
        assertEquals(Errors.NONE, expectedError)
      } catch {
        case error: ApiException => assertEquals(expectedError, Errors.forException(error))
      }
    }

    assertSnapshotError(Errors.NONE, Optional.of(leaderEpoch), fetchOnlyLeader = false)
    assertSnapshotError(Errors.NONE, Optional.empty(), fetchOnlyLeader = false)
    assertSnapshotError(Errors.FENCED_LEADER_EPOCH, Optional.of(leaderEpoch - 1), fetchOnlyLeader = false)
    assertSnapshotError(Errors.UNKNOWN_LEADER_EPOCH, Optional.of(leaderEpoch + 1), fetchOnlyLeader = false)

    assertSnapshotError(Errors.NOT_LEADER_FOR_PARTITION, Optional.of(leaderEpoch), fetchOnlyLeader = true)
    assertSnapshotError(Errors.NOT_LEADER_FOR_PARTITION, Optional.empty(), fetchOnlyLeader = true)
    assertSnapshotError(Errors.FENCED_LEADER_EPOCH, Optional.of(leaderEpoch - 1), fetchOnlyLeader = true)
    assertSnapshotError(Errors.UNKNOWN_LEADER_EPOCH, Optional.of(leaderEpoch + 1), fetchOnlyLeader = true)
  }

  @Test
  def testOffsetForLeaderEpochValidationForLeader(): Unit = {
    val leaderEpoch = 5
    val partition = setupPartitionWithMocks(leaderEpoch, isLeader = true)

    def assertLastOffsetForLeaderError(error: Errors, currentLeaderEpochOpt: Optional[Integer]): Unit = {
      val endOffset = partition.lastOffsetForLeaderEpoch(currentLeaderEpochOpt, 0,
        fetchOnlyFromLeader = true)
      assertEquals(error, endOffset.error)
    }

    assertLastOffsetForLeaderError(Errors.NONE, Optional.empty())
    assertLastOffsetForLeaderError(Errors.NONE, Optional.of(leaderEpoch))
    assertLastOffsetForLeaderError(Errors.FENCED_LEADER_EPOCH, Optional.of(leaderEpoch - 1))
    assertLastOffsetForLeaderError(Errors.UNKNOWN_LEADER_EPOCH, Optional.of(leaderEpoch + 1))
  }

  @Test
  def testOffsetForLeaderEpochValidationForFollower(): Unit = {
    val leaderEpoch = 5
    val partition = setupPartitionWithMocks(leaderEpoch, isLeader = false)

    def assertLastOffsetForLeaderError(error: Errors,
                                       currentLeaderEpochOpt: Optional[Integer],
                                       fetchOnlyLeader: Boolean): Unit = {
      val endOffset = partition.lastOffsetForLeaderEpoch(currentLeaderEpochOpt, 0,
        fetchOnlyFromLeader = fetchOnlyLeader)
      assertEquals(error, endOffset.error)
    }

    assertLastOffsetForLeaderError(Errors.NONE, Optional.empty(), fetchOnlyLeader = false)
    assertLastOffsetForLeaderError(Errors.NONE, Optional.of(leaderEpoch), fetchOnlyLeader = false)
    assertLastOffsetForLeaderError(Errors.FENCED_LEADER_EPOCH, Optional.of(leaderEpoch - 1), fetchOnlyLeader = false)
    assertLastOffsetForLeaderError(Errors.UNKNOWN_LEADER_EPOCH, Optional.of(leaderEpoch + 1), fetchOnlyLeader = false)

    assertLastOffsetForLeaderError(Errors.NOT_LEADER_FOR_PARTITION, Optional.empty(), fetchOnlyLeader = true)
    assertLastOffsetForLeaderError(Errors.NOT_LEADER_FOR_PARTITION, Optional.of(leaderEpoch), fetchOnlyLeader = true)
    assertLastOffsetForLeaderError(Errors.FENCED_LEADER_EPOCH, Optional.of(leaderEpoch - 1), fetchOnlyLeader = true)
    assertLastOffsetForLeaderError(Errors.UNKNOWN_LEADER_EPOCH, Optional.of(leaderEpoch + 1), fetchOnlyLeader = true)
  }

  @Test
  def testReadRecordEpochValidationForLeader(): Unit = {
    val leaderEpoch = 5
    val partition = setupPartitionWithMocks(leaderEpoch, isLeader = true)

    def assertReadRecordsError(error: Errors,
                               currentLeaderEpochOpt: Optional[Integer]): Unit = {
      try {
        partition.readRecords(0L, currentLeaderEpochOpt,
          maxBytes = 1024,
          fetchIsolation = FetchLogEnd,
          fetchOnlyFromLeader = true,
          minOneMessage = false)
        if (error != Errors.NONE)
          fail(s"Expected readRecords to fail with error $error")
      } catch {
        case e: Exception =>
          assertEquals(error, Errors.forException(e))
      }
    }

    assertReadRecordsError(Errors.NONE, Optional.empty())
    assertReadRecordsError(Errors.NONE, Optional.of(leaderEpoch))
    assertReadRecordsError(Errors.FENCED_LEADER_EPOCH, Optional.of(leaderEpoch - 1))
    assertReadRecordsError(Errors.UNKNOWN_LEADER_EPOCH, Optional.of(leaderEpoch + 1))
  }

  @Test
  def testReadRecordEpochValidationForFollower(): Unit = {
    val leaderEpoch = 5
    val partition = setupPartitionWithMocks(leaderEpoch, isLeader = false)

    def assertReadRecordsError(error: Errors,
                                       currentLeaderEpochOpt: Optional[Integer],
                                       fetchOnlyLeader: Boolean): Unit = {
      try {
        partition.readRecords(0L, currentLeaderEpochOpt,
          maxBytes = 1024,
          fetchIsolation = FetchLogEnd,
          fetchOnlyFromLeader = fetchOnlyLeader,
          minOneMessage = false)
        if (error != Errors.NONE)
          fail(s"Expected readRecords to fail with error $error")
      } catch {
        case e: Exception =>
          assertEquals(error, Errors.forException(e))
      }
    }

    assertReadRecordsError(Errors.NONE, Optional.empty(), fetchOnlyLeader = false)
    assertReadRecordsError(Errors.NONE, Optional.of(leaderEpoch), fetchOnlyLeader = false)
    assertReadRecordsError(Errors.FENCED_LEADER_EPOCH, Optional.of(leaderEpoch - 1), fetchOnlyLeader = false)
    assertReadRecordsError(Errors.UNKNOWN_LEADER_EPOCH, Optional.of(leaderEpoch + 1), fetchOnlyLeader = false)

    assertReadRecordsError(Errors.NOT_LEADER_FOR_PARTITION, Optional.empty(), fetchOnlyLeader = true)
    assertReadRecordsError(Errors.NOT_LEADER_FOR_PARTITION, Optional.of(leaderEpoch), fetchOnlyLeader = true)
    assertReadRecordsError(Errors.FENCED_LEADER_EPOCH, Optional.of(leaderEpoch - 1), fetchOnlyLeader = true)
    assertReadRecordsError(Errors.UNKNOWN_LEADER_EPOCH, Optional.of(leaderEpoch + 1), fetchOnlyLeader = true)
  }

  @Test
  def testFetchOffsetForTimestampEpochValidationForLeader(): Unit = {
    val leaderEpoch = 5
    val partition = setupPartitionWithMocks(leaderEpoch, isLeader = true)

    def assertFetchOffsetError(error: Errors,
                               currentLeaderEpochOpt: Optional[Integer]): Unit = {
      try {
        partition.fetchOffsetForTimestamp(0L,
          isolationLevel = None,
          currentLeaderEpoch = currentLeaderEpochOpt,
          fetchOnlyFromLeader = true)
        if (error != Errors.NONE)
          fail(s"Expected readRecords to fail with error $error")
      } catch {
        case e: Exception =>
          assertEquals(error, Errors.forException(e))
      }
    }

    assertFetchOffsetError(Errors.NONE, Optional.empty())
    assertFetchOffsetError(Errors.NONE, Optional.of(leaderEpoch))
    assertFetchOffsetError(Errors.FENCED_LEADER_EPOCH, Optional.of(leaderEpoch - 1))
    assertFetchOffsetError(Errors.UNKNOWN_LEADER_EPOCH, Optional.of(leaderEpoch + 1))
  }

  @Test
  def testFetchOffsetForTimestampEpochValidationForFollower(): Unit = {
    val leaderEpoch = 5
    val partition = setupPartitionWithMocks(leaderEpoch, isLeader = false)

    def assertFetchOffsetError(error: Errors,
                               currentLeaderEpochOpt: Optional[Integer],
                               fetchOnlyLeader: Boolean): Unit = {
      try {
        partition.fetchOffsetForTimestamp(0L,
          isolationLevel = None,
          currentLeaderEpoch = currentLeaderEpochOpt,
          fetchOnlyFromLeader = fetchOnlyLeader)
        if (error != Errors.NONE)
          fail(s"Expected readRecords to fail with error $error")
      } catch {
        case e: Exception =>
          assertEquals(error, Errors.forException(e))
      }
    }

    assertFetchOffsetError(Errors.NONE, Optional.empty(), fetchOnlyLeader = false)
    assertFetchOffsetError(Errors.NONE, Optional.of(leaderEpoch), fetchOnlyLeader = false)
    assertFetchOffsetError(Errors.FENCED_LEADER_EPOCH, Optional.of(leaderEpoch - 1), fetchOnlyLeader = false)
    assertFetchOffsetError(Errors.UNKNOWN_LEADER_EPOCH, Optional.of(leaderEpoch + 1), fetchOnlyLeader = false)

    assertFetchOffsetError(Errors.NOT_LEADER_FOR_PARTITION, Optional.empty(), fetchOnlyLeader = true)
    assertFetchOffsetError(Errors.NOT_LEADER_FOR_PARTITION, Optional.of(leaderEpoch), fetchOnlyLeader = true)
    assertFetchOffsetError(Errors.FENCED_LEADER_EPOCH, Optional.of(leaderEpoch - 1), fetchOnlyLeader = true)
    assertFetchOffsetError(Errors.UNKNOWN_LEADER_EPOCH, Optional.of(leaderEpoch + 1), fetchOnlyLeader = true)
  }

  @Test
  def testFetchLatestOffsetIncludesLeaderEpoch(): Unit = {
    val leaderEpoch = 5
    val partition = setupPartitionWithMocks(leaderEpoch, isLeader = true)

    val timestampAndOffsetOpt = partition.fetchOffsetForTimestamp(ListOffsetRequest.LATEST_TIMESTAMP,
      isolationLevel = None,
      currentLeaderEpoch = Optional.empty(),
      fetchOnlyFromLeader = true)

    assertTrue(timestampAndOffsetOpt.isDefined)

    val timestampAndOffset = timestampAndOffsetOpt.get
    assertEquals(Optional.of(leaderEpoch), timestampAndOffset.leaderEpoch)
  }

  /**
    * This test checks that after a new leader election, we don't answer any ListOffsetsRequest until
    * the HW of the new leader has caught up to its startLogOffset for this epoch. From a client
    * perspective this helps guarantee monotonic offsets
    *
    * @see <a href="https://cwiki.apache.org/confluence/display/KAFKA/KIP-207%3A+Offsets+returned+by+ListOffsetsResponse+should+be+monotonically+increasing+even+during+a+partition+leader+change">KIP-207</a>
    */
  @Test
  def testMonotonicOffsetsAfterLeaderChange(): Unit = {
    val controllerEpoch = 3
    val leader = brokerId
    val follower1 = brokerId + 1
    val follower2 = brokerId + 2
    val controllerId = brokerId + 3
    val replicas = List(leader, follower1, follower2)
    val isr = List[Integer](leader, follower2).asJava
    val leaderEpoch = 8
    val batch1 = TestUtils.records(records = List(
      new SimpleRecord(10, "k1".getBytes, "v1".getBytes),
      new SimpleRecord(11,"k2".getBytes, "v2".getBytes)))
    val batch2 = TestUtils.records(records = List(new SimpleRecord("k3".getBytes, "v1".getBytes),
      new SimpleRecord(20,"k4".getBytes, "v2".getBytes),
      new SimpleRecord(21,"k5".getBytes, "v3".getBytes)))

    val leaderState = new LeaderAndIsrPartitionState()
      .setControllerEpoch(controllerEpoch)
      .setLeader(leader)
      .setLeaderEpoch(leaderEpoch)
      .setIsr(isr)
      .setZkVersion(1)
      .setReplicas(replicas.map(Int.box).asJava)
      .setIsNew(true)

    assertTrue("Expected first makeLeader() to return 'leader changed'",
      partition.makeLeader(controllerId, leaderState, 0, offsetCheckpoints))
    assertEquals("Current leader epoch", leaderEpoch, partition.getLeaderEpoch)
    assertEquals("ISR", Set[Integer](leader, follower2), partition.inSyncReplicaIds)

    // after makeLeader(() call, partition should know about all the replicas
    // append records with initial leader epoch
    partition.appendRecordsToLeader(batch1, origin = AppendOrigin.Client, requiredAcks = 0)
    partition.appendRecordsToLeader(batch2, origin = AppendOrigin.Client, requiredAcks = 0)
    assertEquals("Expected leader's HW not move", partition.localLogOrException.logStartOffset,
      partition.localLogOrException.highWatermark)

    // let the follower in ISR move leader's HW to move further but below LEO
    def updateFollowerFetchState(followerId: Int, fetchOffsetMetadata: LogOffsetMetadata): Unit = {
      partition.updateFollowerFetchState(
        followerId,
        followerFetchOffsetMetadata = fetchOffsetMetadata,
        followerStartOffset = 0L,
        followerFetchTimeMs = time.milliseconds(),
        leaderEndOffset = partition.localLogOrException.logEndOffset,
        lastSentHighwatermark = partition.localLogOrException.highWatermark)
    }

    def fetchOffsetsForTimestamp(timestamp: Long, isolation: Option[IsolationLevel]): Either[ApiException, Option[TimestampAndOffset]] = {
      try {
        Right(partition.fetchOffsetForTimestamp(
          timestamp = timestamp,
          isolationLevel = isolation,
          currentLeaderEpoch = Optional.of(partition.getLeaderEpoch),
          fetchOnlyFromLeader = true
        ))
      } catch {
        case e: ApiException => Left(e)
      }
    }

    when(stateStore.expandIsr(controllerEpoch, new LeaderAndIsr(leader, leaderEpoch,
      List(leader, follower2, follower1), 1)))
      .thenReturn(Some(2))

    updateFollowerFetchState(follower1, LogOffsetMetadata(0))
    updateFollowerFetchState(follower1, LogOffsetMetadata(2))

    updateFollowerFetchState(follower2, LogOffsetMetadata(0))
    updateFollowerFetchState(follower2, LogOffsetMetadata(2))

    // At this point, the leader has gotten 5 writes, but followers have only fetched two
    assertEquals(2, partition.localLogOrException.highWatermark)

    // Get the LEO
    fetchOffsetsForTimestamp(ListOffsetRequest.LATEST_TIMESTAMP, None) match {
      case Right(Some(offsetAndTimestamp)) => assertEquals(5, offsetAndTimestamp.offset)
      case Right(None) => fail("Should have seen some offsets")
      case Left(e) => fail("Should not have seen an error")
    }

    // Get the HW
    fetchOffsetsForTimestamp(ListOffsetRequest.LATEST_TIMESTAMP, Some(IsolationLevel.READ_UNCOMMITTED)) match {
      case Right(Some(offsetAndTimestamp)) => assertEquals(2, offsetAndTimestamp.offset)
      case Right(None) => fail("Should have seen some offsets")
      case Left(e) => fail("Should not have seen an error")
    }

    // Get a offset beyond the HW by timestamp, get a None
    assertEquals(Right(None), fetchOffsetsForTimestamp(30, Some(IsolationLevel.READ_UNCOMMITTED)))

    // Make into a follower
    val followerState = new LeaderAndIsrPartitionState()
      .setControllerEpoch(controllerEpoch)
      .setLeader(follower2)
      .setLeaderEpoch(leaderEpoch + 1)
      .setIsr(isr)
      .setZkVersion(4)
      .setReplicas(replicas.map(Int.box).asJava)
      .setIsNew(false)

    assertTrue(partition.makeFollower(controllerId, followerState, 1, offsetCheckpoints))

    // Back to leader, this resets the startLogOffset for this epoch (to 2), we're now in the fault condition
    val newLeaderState = new LeaderAndIsrPartitionState()
      .setControllerEpoch(controllerEpoch)
      .setLeader(leader)
      .setLeaderEpoch(leaderEpoch + 2)
      .setIsr(isr)
      .setZkVersion(5)
      .setReplicas(replicas.map(Int.box).asJava)
      .setIsNew(false)

    assertTrue(partition.makeLeader(controllerId, newLeaderState, 2, offsetCheckpoints))

    // Try to get offsets as a client
    fetchOffsetsForTimestamp(ListOffsetRequest.LATEST_TIMESTAMP, Some(IsolationLevel.READ_UNCOMMITTED)) match {
      case Right(Some(offsetAndTimestamp)) => fail("Should have failed with OffsetNotAvailable")
      case Right(None) => fail("Should have seen an error")
      case Left(e: OffsetNotAvailableException) => // ok
      case Left(e: ApiException) => fail(s"Expected OffsetNotAvailableException, got $e")
    }

    // If request is not from a client, we skip the check
    fetchOffsetsForTimestamp(ListOffsetRequest.LATEST_TIMESTAMP, None) match {
      case Right(Some(offsetAndTimestamp)) => assertEquals(5, offsetAndTimestamp.offset)
      case Right(None) => fail("Should have seen some offsets")
      case Left(e: ApiException) => fail(s"Got ApiException $e")
    }

    // If we request the earliest timestamp, we skip the check
    fetchOffsetsForTimestamp(ListOffsetRequest.EARLIEST_TIMESTAMP, Some(IsolationLevel.READ_UNCOMMITTED)) match {
      case Right(Some(offsetAndTimestamp)) => assertEquals(0, offsetAndTimestamp.offset)
      case Right(None) => fail("Should have seen some offsets")
      case Left(e: ApiException) => fail(s"Got ApiException $e")
    }

    // If we request an offset by timestamp earlier than the HW, we are ok
    fetchOffsetsForTimestamp(11, Some(IsolationLevel.READ_UNCOMMITTED)) match {
      case Right(Some(offsetAndTimestamp)) =>
        assertEquals(1, offsetAndTimestamp.offset)
        assertEquals(11, offsetAndTimestamp.timestamp)
      case Right(None) => fail("Should have seen some offsets")
      case Left(e: ApiException) => fail(s"Got ApiException $e")
    }

    // Request an offset by timestamp beyond the HW, get an error now since we're in a bad state
    fetchOffsetsForTimestamp(100, Some(IsolationLevel.READ_UNCOMMITTED)) match {
      case Right(Some(offsetAndTimestamp)) => fail("Should have failed")
      case Right(None) => fail("Should have failed")
      case Left(e: OffsetNotAvailableException) => // ok
      case Left(e: ApiException) => fail(s"Should have seen OffsetNotAvailableException, saw $e")
    }

    when(stateStore.expandIsr(controllerEpoch, new LeaderAndIsr(leader, leaderEpoch + 2,
      List(leader, follower2, follower1), 5)))
      .thenReturn(Some(2))

    // Next fetch from replicas, HW is moved up to 5 (ahead of the LEO)
    updateFollowerFetchState(follower1, LogOffsetMetadata(5))
    updateFollowerFetchState(follower2, LogOffsetMetadata(5))

    // Error goes away
    fetchOffsetsForTimestamp(ListOffsetRequest.LATEST_TIMESTAMP, Some(IsolationLevel.READ_UNCOMMITTED)) match {
      case Right(Some(offsetAndTimestamp)) => assertEquals(5, offsetAndTimestamp.offset)
      case Right(None) => fail("Should have seen some offsets")
      case Left(e: ApiException) => fail(s"Got ApiException $e")
    }

    // Now we see None instead of an error for out of range timestamp
    assertEquals(Right(None), fetchOffsetsForTimestamp(100, Some(IsolationLevel.READ_UNCOMMITTED)))
  }

  private def setupPartitionWithMocks(leaderEpoch: Int,
                                      isLeader: Boolean,
                                      log: Log = logManager.getOrCreateLog(topicPartition, logConfig)): Partition = {
    partition.createLogIfNotExists(brokerId, isNew = false, isFutureReplica = false, offsetCheckpoints)

    val controllerId = 0
    val controllerEpoch = 0
    val replicas = List[Integer](brokerId, brokerId + 1).asJava
    val isr = replicas

    if (isLeader) {
      assertTrue("Expected become leader transition to succeed",
        partition.makeLeader(controllerId, new LeaderAndIsrPartitionState()
          .setControllerEpoch(controllerEpoch)
          .setLeader(brokerId)
          .setLeaderEpoch(leaderEpoch)
          .setIsr(isr)
          .setZkVersion(1)
          .setReplicas(replicas)
          .setIsNew(true), 0, offsetCheckpoints))
      assertEquals(leaderEpoch, partition.getLeaderEpoch)
    } else {
      assertTrue("Expected become follower transition to succeed",
        partition.makeFollower(controllerId, new LeaderAndIsrPartitionState()
          .setControllerEpoch(controllerEpoch)
          .setLeader(brokerId + 1)
          .setLeaderEpoch(leaderEpoch)
          .setIsr(isr)
          .setZkVersion(1)
          .setReplicas(replicas)
          .setIsNew(true), 0, offsetCheckpoints))
      assertEquals(leaderEpoch, partition.getLeaderEpoch)
      assertEquals(None, partition.leaderLogIfLocal)
    }

    partition
  }

  @Test
  def testAppendRecordsAsFollowerBelowLogStartOffset(): Unit = {
    partition.createLogIfNotExists(brokerId, isNew = false, isFutureReplica = false, offsetCheckpoints)
    val log = partition.localLogOrException

    val initialLogStartOffset = 5L
    partition.truncateFullyAndStartAt(initialLogStartOffset, isFuture = false)
    assertEquals(s"Log end offset after truncate fully and start at $initialLogStartOffset:",
                 initialLogStartOffset, log.logEndOffset)
    assertEquals(s"Log start offset after truncate fully and start at $initialLogStartOffset:",
                 initialLogStartOffset, log.logStartOffset)

    // verify that we cannot append records that do not contain log start offset even if the log is empty
    assertThrows[UnexpectedAppendOffsetException] {
      // append one record with offset = 3
      partition.appendRecordsToFollowerOrFutureReplica(createRecords(List(new SimpleRecord("k1".getBytes, "v1".getBytes)), baseOffset = 3L), isFuture = false)
    }
    assertEquals(s"Log end offset should not change after failure to append", initialLogStartOffset, log.logEndOffset)

    // verify that we can append records that contain log start offset, even when first
    // offset < log start offset if the log is empty
    val newLogStartOffset = 4L
    val records = createRecords(List(new SimpleRecord("k1".getBytes, "v1".getBytes),
                                     new SimpleRecord("k2".getBytes, "v2".getBytes),
                                     new SimpleRecord("k3".getBytes, "v3".getBytes)),
                                baseOffset = newLogStartOffset)
    partition.appendRecordsToFollowerOrFutureReplica(records, isFuture = false)
    assertEquals(s"Log end offset after append of 3 records with base offset $newLogStartOffset:", 7L, log.logEndOffset)
    assertEquals(s"Log start offset after append of 3 records with base offset $newLogStartOffset:", newLogStartOffset, log.logStartOffset)

    // and we can append more records after that
    partition.appendRecordsToFollowerOrFutureReplica(createRecords(List(new SimpleRecord("k1".getBytes, "v1".getBytes)), baseOffset = 7L), isFuture = false)
    assertEquals(s"Log end offset after append of 1 record at offset 7:", 8L, log.logEndOffset)
    assertEquals(s"Log start offset not expected to change:", newLogStartOffset, log.logStartOffset)

    // but we cannot append to offset < log start if the log is not empty
    assertThrows[UnexpectedAppendOffsetException] {
      val records2 = createRecords(List(new SimpleRecord("k1".getBytes, "v1".getBytes),
                                        new SimpleRecord("k2".getBytes, "v2".getBytes)),
                                   baseOffset = 3L)
      partition.appendRecordsToFollowerOrFutureReplica(records2, isFuture = false)
    }
    assertEquals(s"Log end offset should not change after failure to append", 8L, log.logEndOffset)

    // we still can append to next offset
    partition.appendRecordsToFollowerOrFutureReplica(createRecords(List(new SimpleRecord("k1".getBytes, "v1".getBytes)), baseOffset = 8L), isFuture = false)
    assertEquals(s"Log end offset after append of 1 record at offset 8:", 9L, log.logEndOffset)
    assertEquals(s"Log start offset not expected to change:", newLogStartOffset, log.logStartOffset)
  }

  @Test
  def testListOffsetIsolationLevels(): Unit = {
    val controllerId = 0
    val controllerEpoch = 0
    val leaderEpoch = 5
    val replicas = List[Integer](brokerId, brokerId + 1).asJava
    val isr = replicas

    doNothing().when(delayedOperations).checkAndCompleteFetch()

    partition.createLogIfNotExists(brokerId, isNew = false, isFutureReplica = false, offsetCheckpoints)

    assertTrue("Expected become leader transition to succeed",
      partition.makeLeader(controllerId, new LeaderAndIsrPartitionState()
        .setControllerEpoch(controllerEpoch)
        .setLeader(brokerId)
        .setLeaderEpoch(leaderEpoch)
        .setIsr(isr)
        .setZkVersion(1)
        .setReplicas(replicas)
        .setIsNew(true), 0, offsetCheckpoints))
    assertEquals(leaderEpoch, partition.getLeaderEpoch)

    val records = createTransactionalRecords(List(
      new SimpleRecord("k1".getBytes, "v1".getBytes),
      new SimpleRecord("k2".getBytes, "v2".getBytes),
      new SimpleRecord("k3".getBytes, "v3".getBytes)),
      baseOffset = 0L)
    partition.appendRecordsToLeader(records, origin = AppendOrigin.Client, requiredAcks = 0)

    def fetchLatestOffset(isolationLevel: Option[IsolationLevel]): TimestampAndOffset = {
      val res = partition.fetchOffsetForTimestamp(ListOffsetRequest.LATEST_TIMESTAMP,
        isolationLevel = isolationLevel,
        currentLeaderEpoch = Optional.empty(),
        fetchOnlyFromLeader = true)
      assertTrue(res.isDefined)
      res.get
    }

    def fetchEarliestOffset(isolationLevel: Option[IsolationLevel]): TimestampAndOffset = {
      val res = partition.fetchOffsetForTimestamp(ListOffsetRequest.EARLIEST_TIMESTAMP,
        isolationLevel = isolationLevel,
        currentLeaderEpoch = Optional.empty(),
        fetchOnlyFromLeader = true)
      assertTrue(res.isDefined)
      res.get
    }

    assertEquals(3L, fetchLatestOffset(isolationLevel = None).offset)
    assertEquals(0L, fetchLatestOffset(isolationLevel = Some(IsolationLevel.READ_UNCOMMITTED)).offset)
    assertEquals(0L, fetchLatestOffset(isolationLevel = Some(IsolationLevel.READ_COMMITTED)).offset)

    partition.log.get.updateHighWatermark(1L)

    assertEquals(3L, fetchLatestOffset(isolationLevel = None).offset)
    assertEquals(1L, fetchLatestOffset(isolationLevel = Some(IsolationLevel.READ_UNCOMMITTED)).offset)
    assertEquals(0L, fetchLatestOffset(isolationLevel = Some(IsolationLevel.READ_COMMITTED)).offset)

    assertEquals(0L, fetchEarliestOffset(isolationLevel = None).offset)
    assertEquals(0L, fetchEarliestOffset(isolationLevel = Some(IsolationLevel.READ_UNCOMMITTED)).offset)
    assertEquals(0L, fetchEarliestOffset(isolationLevel = Some(IsolationLevel.READ_COMMITTED)).offset)
  }

  @Test
  def testGetReplica(): Unit = {
    assertEquals(None, partition.log)
    assertThrows[ReplicaNotAvailableException] {
      partition.localLogOrException
    }
  }

  @Test
  def testAppendRecordsToFollowerWithNoReplicaThrowsException(): Unit = {
    assertThrows[ReplicaNotAvailableException] {
      partition.appendRecordsToFollowerOrFutureReplica(
           createRecords(List(new SimpleRecord("k1".getBytes, "v1".getBytes)), baseOffset = 0L), isFuture = false)
    }
  }

  @Test
  def testMakeFollowerWithNoLeaderIdChange(): Unit = {
    // Start off as follower
    var partitionState = new LeaderAndIsrPartitionState()
      .setControllerEpoch(0)
      .setLeader(1)
      .setLeaderEpoch(1)
      .setIsr(List[Integer](0, 1, 2, brokerId).asJava)
      .setZkVersion(1)
      .setReplicas(List[Integer](0, 1, 2, brokerId).asJava)
      .setIsNew(false)
    partition.makeFollower(0, partitionState, 0, offsetCheckpoints)

    // Request with same leader and epoch increases by only 1, do become-follower steps
    partitionState = new LeaderAndIsrPartitionState()
      .setControllerEpoch(0)
      .setLeader(1)
      .setLeaderEpoch(4)
      .setIsr(List[Integer](0, 1, 2, brokerId).asJava)
      .setZkVersion(1)
      .setReplicas(List[Integer](0, 1, 2, brokerId).asJava)
      .setIsNew(false)
    assertTrue(partition.makeFollower(0, partitionState, 2, offsetCheckpoints))

    // Request with same leader and same epoch, skip become-follower steps
    partitionState = new LeaderAndIsrPartitionState()
      .setControllerEpoch(0)
      .setLeader(1)
      .setLeaderEpoch(4)
      .setIsr(List[Integer](0, 1, 2, brokerId).asJava)
      .setZkVersion(1)
      .setReplicas(List[Integer](0, 1, 2, brokerId).asJava)
    assertFalse(partition.makeFollower(0, partitionState, 2, offsetCheckpoints))
  }

  @Test
  def testFollowerDoesNotJoinISRUntilCaughtUpToOffsetWithinCurrentLeaderEpoch(): Unit = {
    val controllerEpoch = 3
    val leader = brokerId
    val follower1 = brokerId + 1
    val follower2 = brokerId + 2
    val controllerId = brokerId + 3
    val replicas = List[Integer](leader, follower1, follower2).asJava
    val isr = List[Integer](leader, follower2).asJava
    val leaderEpoch = 8
    val batch1 = TestUtils.records(records = List(new SimpleRecord("k1".getBytes, "v1".getBytes),
                                                  new SimpleRecord("k2".getBytes, "v2".getBytes)))
    val batch2 = TestUtils.records(records = List(new SimpleRecord("k3".getBytes, "v1".getBytes),
                                                  new SimpleRecord("k4".getBytes, "v2".getBytes),
                                                  new SimpleRecord("k5".getBytes, "v3".getBytes)))
    val batch3 = TestUtils.records(records = List(new SimpleRecord("k6".getBytes, "v1".getBytes),
                                                  new SimpleRecord("k7".getBytes, "v2".getBytes)))

    val leaderState = new LeaderAndIsrPartitionState()
      .setControllerEpoch(controllerEpoch)
      .setLeader(leader)
      .setLeaderEpoch(leaderEpoch)
      .setIsr(isr)
      .setZkVersion(1)
      .setReplicas(replicas)
      .setIsNew(true)
    assertTrue("Expected first makeLeader() to return 'leader changed'",
               partition.makeLeader(controllerId, leaderState, 0, offsetCheckpoints))
    assertEquals("Current leader epoch", leaderEpoch, partition.getLeaderEpoch)
    assertEquals("ISR", Set[Integer](leader, follower2), partition.inSyncReplicaIds)

    // after makeLeader(() call, partition should know about all the replicas
    // append records with initial leader epoch
    val lastOffsetOfFirstBatch = partition.appendRecordsToLeader(batch1, origin = AppendOrigin.Client,
      requiredAcks = 0).lastOffset
    partition.appendRecordsToLeader(batch2, origin = AppendOrigin.Client, requiredAcks = 0)
    assertEquals("Expected leader's HW not move", partition.localLogOrException.logStartOffset,
      partition.log.get.highWatermark)

    // let the follower in ISR move leader's HW to move further but below LEO
    def updateFollowerFetchState(followerId: Int, fetchOffsetMetadata: LogOffsetMetadata): Unit = {
      partition.updateFollowerFetchState(
        followerId,
        followerFetchOffsetMetadata = fetchOffsetMetadata,
        followerStartOffset = 0L,
        followerFetchTimeMs = time.milliseconds(),
        leaderEndOffset = partition.localLogOrException.logEndOffset,
        lastSentHighwatermark = partition.localLogOrException.highWatermark)
    }

    updateFollowerFetchState(follower2, LogOffsetMetadata(0))
    updateFollowerFetchState(follower2, LogOffsetMetadata(lastOffsetOfFirstBatch))
    assertEquals("Expected leader's HW", lastOffsetOfFirstBatch, partition.log.get.highWatermark)

    // current leader becomes follower and then leader again (without any new records appended)
    val followerState = new LeaderAndIsrPartitionState()
      .setControllerEpoch(controllerEpoch)
      .setLeader(follower2)
      .setLeaderEpoch(leaderEpoch + 1)
      .setIsr(isr)
      .setZkVersion(1)
      .setReplicas(replicas)
      .setIsNew(false)
    partition.makeFollower(controllerId, followerState, 1, offsetCheckpoints)

    val newLeaderState = new LeaderAndIsrPartitionState()
      .setControllerEpoch(controllerEpoch)
      .setLeader(leader)
      .setLeaderEpoch(leaderEpoch + 2)
      .setIsr(isr)
      .setZkVersion(1)
      .setReplicas(replicas)
      .setIsNew(false)
    assertTrue("Expected makeLeader() to return 'leader changed' after makeFollower()",
               partition.makeLeader(controllerEpoch, newLeaderState, 2, offsetCheckpoints))
    val currentLeaderEpochStartOffset = partition.localLogOrException.logEndOffset

    // append records with the latest leader epoch
    partition.appendRecordsToLeader(batch3, origin = AppendOrigin.Client, requiredAcks = 0)

    // fetch from follower not in ISR from log start offset should not add this follower to ISR
    updateFollowerFetchState(follower1, LogOffsetMetadata(0))
    updateFollowerFetchState(follower1, LogOffsetMetadata(lastOffsetOfFirstBatch))
    assertEquals("ISR", Set[Integer](leader, follower2), partition.inSyncReplicaIds)

    // fetch from the follower not in ISR from start offset of the current leader epoch should
    // add this follower to ISR
    when(stateStore.expandIsr(controllerEpoch, new LeaderAndIsr(leader, leaderEpoch + 2,
      List(leader, follower2, follower1), 1))).thenReturn(Some(2))
    updateFollowerFetchState(follower1, LogOffsetMetadata(currentLeaderEpochStartOffset))
    assertEquals("ISR", Set[Integer](leader, follower1, follower2), partition.inSyncReplicaIds)
  }

  /**
   * Verify that delayed fetch operations which are completed when records are appended don't result in deadlocks.
   * Delayed fetch operations acquire Partition leaderIsrUpdate read lock for one or more partitions. So they
   * need to be completed after releasing the lock acquired to append records. Otherwise, waiting writers
   * (e.g. to check if ISR needs to be shrinked) can trigger deadlock in request handler threads waiting for
   * read lock of one Partition while holding on to read lock of another Partition.
   */
  @Test
  def testDelayedFetchAfterAppendRecords(): Unit = {
    val controllerId = 0
    val controllerEpoch = 0
    val leaderEpoch = 5
    val replicaIds = List[Integer](brokerId, brokerId + 1).asJava
    val isr = replicaIds
    val logConfig = LogConfig(new Properties)

    val topicPartitions = (0 until 5).map { i => new TopicPartition("test-topic", i) }
    val logs = topicPartitions.map { tp => logManager.getOrCreateLog(tp, logConfig) }
    val partitions = ListBuffer.empty[Partition]

    logs.foreach { log =>
      val tp = log.topicPartition
      val delayedOperations: DelayedOperations = mock(classOf[DelayedOperations])
      val partition = new Partition(tp,
        replicaLagTimeMaxMs = Defaults.ReplicaLagTimeMaxMs,
        interBrokerProtocolVersion = ApiVersion.latestVersion,
        localBrokerId = brokerId,
        time,
        stateStore,
        delayedOperations,
        metadataCache,
        logManager)

      when(delayedOperations.checkAndCompleteFetch())
        .thenAnswer(new Answer[Unit] {
          override def answer(invocation: InvocationOnMock): Unit = {
            // Acquire leaderIsrUpdate read lock of a different partition when completing delayed fetch
            val anotherPartition = (tp.partition + 1) % topicPartitions.size
            val partition = partitions(anotherPartition)
            partition.fetchOffsetSnapshot(Optional.of(leaderEpoch), fetchOnlyFromLeader = true)
          }
        })

      partition.setLog(log, isFutureLog = false)
      val leaderState = new LeaderAndIsrPartitionState()
        .setControllerEpoch(controllerEpoch)
        .setLeader(brokerId)
        .setLeaderEpoch(leaderEpoch)
        .setIsr(isr)
        .setZkVersion(1)
        .setReplicas(replicaIds)
        .setIsNew(true)
      partition.makeLeader(controllerId, leaderState, 0, offsetCheckpoints)
      partitions += partition
    }

    def createRecords(baseOffset: Long): MemoryRecords = {
      val records = List(
        new SimpleRecord("k1".getBytes, "v1".getBytes),
        new SimpleRecord("k2".getBytes, "v2".getBytes))
      val buf = ByteBuffer.allocate(DefaultRecordBatch.sizeInBytes(records.asJava))
      val builder = MemoryRecords.builder(
        buf, RecordBatch.CURRENT_MAGIC_VALUE, CompressionType.NONE, TimestampType.CREATE_TIME,
        baseOffset, time.milliseconds, 0)
      records.foreach(builder.append)
      builder.build()
    }

    val done = new AtomicBoolean()
    val executor = Executors.newFixedThreadPool(topicPartitions.size + 1)
    try {
      // Invoke some operation that acquires leaderIsrUpdate write lock on one thread
      executor.submit(CoreUtils.runnable {
        while (!done.get) {
          partitions.foreach(_.maybeShrinkIsr())
        }
      })
      // Append records to partitions, one partition-per-thread
      val futures = partitions.map { partition =>
<<<<<<< HEAD
        executor.submit(CoreUtils.runnable {
          (1 to 10000).foreach { _ => partition.appendRecordsToLeader(createRecords(baseOffset = 0), isFromClient = true) }
        })
=======
        executor.submit((() => {
          (1 to 10000).foreach { _ =>
            partition.appendRecordsToLeader(createRecords(baseOffset = 0),
              origin = AppendOrigin.Client,
              requiredAcks = 0)
          }
        }): Runnable)
>>>>>>> 3953204d
      }
      futures.foreach(_.get(15, TimeUnit.SECONDS))
      done.set(true)
    } catch {
      case e: TimeoutException =>
        val allThreads = TestUtils.allThreadStackTraces()
        fail(s"Test timed out with exception $e, thread stack traces: $allThreads")
    } finally {
      executor.shutdownNow()
      executor.awaitTermination(5, TimeUnit.SECONDS)
    }
  }

  def createRecords(records: Iterable[SimpleRecord], baseOffset: Long, partitionLeaderEpoch: Int = 0): MemoryRecords = {
    val buf = ByteBuffer.allocate(DefaultRecordBatch.sizeInBytes(records.asJava))
    val builder = MemoryRecords.builder(
      buf, RecordBatch.CURRENT_MAGIC_VALUE, CompressionType.NONE, TimestampType.LOG_APPEND_TIME,
      baseOffset, time.milliseconds, partitionLeaderEpoch)
    records.foreach(builder.append)
    builder.build()
  }

  def createTransactionalRecords(records: Iterable[SimpleRecord],
                                 baseOffset: Long,
                                 partitionLeaderEpoch: Int = 0): MemoryRecords = {
    val producerId = 1L
    val producerEpoch = 0.toShort
    val baseSequence = 0
    val isTransactional = true
    val buf = ByteBuffer.allocate(DefaultRecordBatch.sizeInBytes(records.asJava))
    val builder = MemoryRecords.builder(buf, CompressionType.NONE, baseOffset, producerId,
      producerEpoch, baseSequence, isTransactional)
    records.foreach(builder.append)
    builder.build()
  }

  /**
    * Test for AtMinIsr partition state. We set the partition replica set size as 3, but only set one replica as an ISR.
    * As the default minIsr configuration is 1, then the partition should be at min ISR (isAtMinIsr = true).
    */
  @Test
  def testAtMinIsr(): Unit = {
    val controllerEpoch = 3
    val leader = brokerId
    val follower1 = brokerId + 1
    val follower2 = brokerId + 2
    val controllerId = brokerId + 3
    val replicas = List[Integer](leader, follower1, follower2).asJava
    val isr = List[Integer](leader).asJava
    val leaderEpoch = 8

    assertFalse(partition.isAtMinIsr)
    // Make isr set to only have leader to trigger AtMinIsr (default min isr config is 1)
    val leaderState = new LeaderAndIsrPartitionState()
      .setControllerEpoch(controllerEpoch)
      .setLeader(leader)
      .setLeaderEpoch(leaderEpoch)
      .setIsr(isr)
      .setZkVersion(1)
      .setReplicas(replicas)
      .setIsNew(true)
    partition.makeLeader(controllerId, leaderState, 0, offsetCheckpoints)
    assertTrue(partition.isAtMinIsr)
  }

  @Test
  def testUpdateFollowerFetchState(): Unit = {
    val log = logManager.getOrCreateLog(topicPartition, logConfig)
    seedLogData(log, numRecords = 6, leaderEpoch = 4)

    val controllerId = 0
    val controllerEpoch = 0
    val leaderEpoch = 5
    val remoteBrokerId = brokerId + 1
    val replicas = List[Integer](brokerId, remoteBrokerId).asJava
    val isr = replicas

    doNothing().when(delayedOperations).checkAndCompleteFetch()

    partition.createLogIfNotExists(brokerId, isNew = false, isFutureReplica = false, offsetCheckpoints)

    val initializeTimeMs = time.milliseconds()
    assertTrue("Expected become leader transition to succeed",
      partition.makeLeader(
        controllerId,
        new LeaderAndIsrPartitionState()
          .setControllerEpoch(controllerEpoch)
          .setLeader(brokerId)
          .setLeaderEpoch(leaderEpoch)
          .setIsr(isr)
          .setZkVersion(1)
          .setReplicas(replicas)
          .setIsNew(true),
        0,
        offsetCheckpoints))

    val remoteReplica = partition.getReplica(remoteBrokerId).get
    assertEquals(initializeTimeMs, remoteReplica.lastCaughtUpTimeMs)
    assertEquals(LogOffsetMetadata.UnknownOffsetMetadata.messageOffset, remoteReplica.logEndOffset)
    assertEquals(Log.UnknownOffset, remoteReplica.logStartOffset)

    time.sleep(500)

    partition.updateFollowerFetchState(remoteBrokerId,
      followerFetchOffsetMetadata = LogOffsetMetadata(3),
      followerStartOffset = 0L,
      followerFetchTimeMs = time.milliseconds(),
      leaderEndOffset = 6L,
      lastSentHighwatermark = partition.localLogOrException.highWatermark)

    assertEquals(initializeTimeMs, remoteReplica.lastCaughtUpTimeMs)
    assertEquals(3L, remoteReplica.logEndOffset)
    assertEquals(0L, remoteReplica.logStartOffset)

    time.sleep(500)

    partition.updateFollowerFetchState(remoteBrokerId,
      followerFetchOffsetMetadata = LogOffsetMetadata(6L),
      followerStartOffset = 0L,
      followerFetchTimeMs = time.milliseconds(),
      leaderEndOffset = 6L,
      lastSentHighwatermark = partition.localLogOrException.highWatermark)

    assertEquals(time.milliseconds(), remoteReplica.lastCaughtUpTimeMs)
    assertEquals(6L, remoteReplica.logEndOffset)
    assertEquals(0L, remoteReplica.logStartOffset)

  }

  @Test
  def testIsrExpansion(): Unit = {
    val log = logManager.getOrCreateLog(topicPartition, logConfig)
    seedLogData(log, numRecords = 10, leaderEpoch = 4)

    val controllerId = 0
    val controllerEpoch = 0
    val leaderEpoch = 5
    val remoteBrokerId = brokerId + 1
    val replicas = List(brokerId, remoteBrokerId)
    val isr = List[Integer](brokerId).asJava

    doNothing().when(delayedOperations).checkAndCompleteFetch()

    partition.createLogIfNotExists(brokerId, isNew = false, isFutureReplica = false, offsetCheckpoints)
    assertTrue(
      "Expected become leader transition to succeed",
      partition.makeLeader(
        controllerId,
        new LeaderAndIsrPartitionState()
          .setControllerEpoch(controllerEpoch)
          .setLeader(brokerId)
          .setLeaderEpoch(leaderEpoch)
          .setIsr(isr)
          .setZkVersion(1)
          .setReplicas(replicas.map(Int.box).asJava)
          .setIsNew(true),
        0,
        offsetCheckpoints)
    )
    assertEquals(Set(brokerId), partition.inSyncReplicaIds)

    val remoteReplica = partition.getReplica(remoteBrokerId).get
    assertEquals(LogOffsetMetadata.UnknownOffsetMetadata.messageOffset, remoteReplica.logEndOffset)
    assertEquals(Log.UnknownOffset, remoteReplica.logStartOffset)

    partition.updateFollowerFetchState(remoteBrokerId,
      followerFetchOffsetMetadata = LogOffsetMetadata(3),
      followerStartOffset = 0L,
      followerFetchTimeMs = time.milliseconds(),
      leaderEndOffset = 6L,
      lastSentHighwatermark = partition.localLogOrException.highWatermark)

    assertEquals(Set(brokerId), partition.inSyncReplicaIds)
    assertEquals(3L, remoteReplica.logEndOffset)
    assertEquals(0L, remoteReplica.logStartOffset)

    // The next update should bring the follower back into the ISR
    val updatedLeaderAndIsr = LeaderAndIsr(
      leader = brokerId,
      leaderEpoch = leaderEpoch,
      isr = List(brokerId, remoteBrokerId),
      zkVersion = 1)
    when(stateStore.expandIsr(controllerEpoch, updatedLeaderAndIsr)).thenReturn(Some(2))

    partition.updateFollowerFetchState(remoteBrokerId,
      followerFetchOffsetMetadata = LogOffsetMetadata(10),
      followerStartOffset = 0L,
      followerFetchTimeMs = time.milliseconds(),
      leaderEndOffset = 6L,
      lastSentHighwatermark = partition.localLogOrException.highWatermark)

    assertEquals(Set(brokerId, remoteBrokerId), partition.inSyncReplicaIds)
    assertEquals(10L, remoteReplica.logEndOffset)
    assertEquals(0L, remoteReplica.logStartOffset)
  }

  @Test
  def testIsrNotExpandedIfUpdateFails(): Unit = {
    val log = logManager.getOrCreateLog(topicPartition, logConfig)
    seedLogData(log, numRecords = 10, leaderEpoch = 4)

    val controllerId = 0
    val controllerEpoch = 0
    val leaderEpoch = 5
    val remoteBrokerId = brokerId + 1
    val replicas = List[Integer](brokerId, remoteBrokerId).asJava
    val isr = List[Integer](brokerId).asJava

    doNothing().when(delayedOperations).checkAndCompleteFetch()

    partition.createLogIfNotExists(brokerId, isNew = false, isFutureReplica = false, offsetCheckpoints)
    assertTrue("Expected become leader transition to succeed",
      partition.makeLeader(
        controllerId,
        new LeaderAndIsrPartitionState()
          .setControllerEpoch(controllerEpoch)
          .setLeader(brokerId)
          .setLeaderEpoch(leaderEpoch)
          .setIsr(isr)
          .setZkVersion(1)
          .setReplicas(replicas)
          .setIsNew(true),
        0,
        offsetCheckpoints))
    assertEquals(Set(brokerId), partition.inSyncReplicaIds)

    val remoteReplica = partition.getReplica(remoteBrokerId).get
    assertEquals(LogOffsetMetadata.UnknownOffsetMetadata.messageOffset, remoteReplica.logEndOffset)
    assertEquals(Log.UnknownOffset, remoteReplica.logStartOffset)

    // Mock the expected ISR update failure
    val updatedLeaderAndIsr = LeaderAndIsr(
      leader = brokerId,
      leaderEpoch = leaderEpoch,
      isr = List(brokerId, remoteBrokerId),
      zkVersion = 1)
    when(stateStore.expandIsr(controllerEpoch, updatedLeaderAndIsr)).thenReturn(None)

    partition.updateFollowerFetchState(remoteBrokerId,
      followerFetchOffsetMetadata = LogOffsetMetadata(10),
      followerStartOffset = 0L,
      followerFetchTimeMs = time.milliseconds(),
      leaderEndOffset = 10L,
      lastSentHighwatermark = partition.localLogOrException.highWatermark)

    // Follower state is updated, but the ISR has not expanded
    assertEquals(Set(brokerId), partition.inSyncReplicaIds)
    assertEquals(10L, remoteReplica.logEndOffset)
    assertEquals(0L, remoteReplica.logStartOffset)
  }

  @Test
  def testMaybeShrinkIsr(): Unit = {
    val log = logManager.getOrCreateLog(topicPartition, logConfig)
    seedLogData(log, numRecords = 10, leaderEpoch = 4)

    val controllerId = 0
    val controllerEpoch = 0
    val leaderEpoch = 5
    val remoteBrokerId = brokerId + 1
    val replicas = List(brokerId, remoteBrokerId)
    val isr = List[Integer](brokerId, remoteBrokerId).asJava

    doNothing().when(delayedOperations).checkAndCompleteFetch()

    val initializeTimeMs = time.milliseconds()
    partition.createLogIfNotExists(brokerId, isNew = false, isFutureReplica = false, offsetCheckpoints)
    assertTrue(
      "Expected become leader transition to succeed",
      partition.makeLeader(
        controllerId,
        new LeaderAndIsrPartitionState()
          .setControllerEpoch(controllerEpoch)
          .setLeader(brokerId)
          .setLeaderEpoch(leaderEpoch)
          .setIsr(isr)
          .setZkVersion(1)
          .setReplicas(replicas.map(Int.box).asJava)
          .setIsNew(true),
        0,
        offsetCheckpoints)
    )
    assertEquals(Set(brokerId, remoteBrokerId), partition.inSyncReplicaIds)
    assertEquals(0L, partition.localLogOrException.highWatermark)

    val remoteReplica = partition.getReplica(remoteBrokerId).get
    assertEquals(initializeTimeMs, remoteReplica.lastCaughtUpTimeMs)
    assertEquals(LogOffsetMetadata.UnknownOffsetMetadata.messageOffset, remoteReplica.logEndOffset)
    assertEquals(Log.UnknownOffset, remoteReplica.logStartOffset)

    // On initialization, the replica is considered caught up and should not be removed
    partition.maybeShrinkIsr()
    assertEquals(Set(brokerId, remoteBrokerId), partition.inSyncReplicaIds)

    // If enough time passes without a fetch update, the ISR should shrink
    time.sleep(partition.replicaLagTimeMaxMs + 1)
    val updatedLeaderAndIsr = LeaderAndIsr(
      leader = brokerId,
      leaderEpoch = leaderEpoch,
      isr = List(brokerId),
      zkVersion = 1)
    when(stateStore.shrinkIsr(controllerEpoch, updatedLeaderAndIsr)).thenReturn(Some(2))

    partition.maybeShrinkIsr()
    assertEquals(Set(brokerId), partition.inSyncReplicaIds)
    assertEquals(10L, partition.localLogOrException.highWatermark)
  }

  @Test
  def testShouldNotShrinkIsrIfPreviousFetchIsCaughtUp(): Unit = {
    val log = logManager.getOrCreateLog(topicPartition, logConfig)
    seedLogData(log, numRecords = 10, leaderEpoch = 4)

    val controllerId = 0
    val controllerEpoch = 0
    val leaderEpoch = 5
    val remoteBrokerId = brokerId + 1
    val replicas = List(brokerId, remoteBrokerId)
    val isr = List[Integer](brokerId, remoteBrokerId).asJava

    doNothing().when(delayedOperations).checkAndCompleteFetch()

    val initializeTimeMs = time.milliseconds()
    partition.createLogIfNotExists(brokerId, isNew = false, isFutureReplica = false, offsetCheckpoints)
    assertTrue(
      "Expected become leader transition to succeed",
      partition.makeLeader(
        controllerId,
        new LeaderAndIsrPartitionState()
          .setControllerEpoch(controllerEpoch)
          .setLeader(brokerId)
          .setLeaderEpoch(leaderEpoch)
          .setIsr(isr)
          .setZkVersion(1)
          .setReplicas(replicas.map(Int.box).asJava)
          .setIsNew(true),
        0,
        offsetCheckpoints)
    )
    assertEquals(Set(brokerId, remoteBrokerId), partition.inSyncReplicaIds)
    assertEquals(0L, partition.localLogOrException.highWatermark)

    val remoteReplica = partition.getReplica(remoteBrokerId).get
    assertEquals(initializeTimeMs, remoteReplica.lastCaughtUpTimeMs)
    assertEquals(LogOffsetMetadata.UnknownOffsetMetadata.messageOffset, remoteReplica.logEndOffset)
    assertEquals(Log.UnknownOffset, remoteReplica.logStartOffset)

    // There is a short delay before the first fetch. The follower is not yet caught up to the log end.
    time.sleep(5000)
    val firstFetchTimeMs = time.milliseconds()
    partition.updateFollowerFetchState(remoteBrokerId,
      followerFetchOffsetMetadata = LogOffsetMetadata(5),
      followerStartOffset = 0L,
      followerFetchTimeMs = firstFetchTimeMs,
      leaderEndOffset = 10L,
      lastSentHighwatermark = partition.localLogOrException.highWatermark)
    assertEquals(initializeTimeMs, remoteReplica.lastCaughtUpTimeMs)
    assertEquals(5L, partition.localLogOrException.highWatermark)
    assertEquals(5L, remoteReplica.logEndOffset)
    assertEquals(0L, remoteReplica.logStartOffset)

    // Some new data is appended, but the follower catches up to the old end offset.
    // The total elapsed time from initialization is larger than the max allowed replica lag.
    time.sleep(5001)
    seedLogData(log, numRecords = 5, leaderEpoch = leaderEpoch)
    partition.updateFollowerFetchState(remoteBrokerId,
      followerFetchOffsetMetadata = LogOffsetMetadata(10),
      followerStartOffset = 0L,
      followerFetchTimeMs = time.milliseconds(),
      leaderEndOffset = 15L,
      lastSentHighwatermark = partition.localLogOrException.highWatermark)
    assertEquals(firstFetchTimeMs, remoteReplica.lastCaughtUpTimeMs)
    assertEquals(10L, partition.localLogOrException.highWatermark)
    assertEquals(10L, remoteReplica.logEndOffset)
    assertEquals(0L, remoteReplica.logStartOffset)

    // The ISR should not be shrunk because the follower has caught up with the leader at the
    // time of the first fetch.
    partition.maybeShrinkIsr()
    assertEquals(Set(brokerId, remoteBrokerId), partition.inSyncReplicaIds)
  }

  @Test
  def testShouldNotShrinkIsrIfFollowerCaughtUpToLogEnd(): Unit = {
    val log = logManager.getOrCreateLog(topicPartition, logConfig)
    seedLogData(log, numRecords = 10, leaderEpoch = 4)

    val controllerId = 0
    val controllerEpoch = 0
    val leaderEpoch = 5
    val remoteBrokerId = brokerId + 1
    val replicas = List(brokerId, remoteBrokerId)
    val isr = List[Integer](brokerId, remoteBrokerId).asJava

    doNothing().when(delayedOperations).checkAndCompleteFetch()

    val initializeTimeMs = time.milliseconds()
    partition.createLogIfNotExists(brokerId, isNew = false, isFutureReplica = false, offsetCheckpoints)
    assertTrue(
      "Expected become leader transition to succeed",
      partition.makeLeader(
        controllerId,
        new LeaderAndIsrPartitionState()
          .setControllerEpoch(controllerEpoch)
          .setLeader(brokerId)
          .setLeaderEpoch(leaderEpoch)
          .setIsr(isr)
          .setZkVersion(1)
          .setReplicas(replicas.map(Int.box).asJava)
          .setIsNew(true),
        0,
        offsetCheckpoints)
    )
    assertEquals(Set(brokerId, remoteBrokerId), partition.inSyncReplicaIds)
    assertEquals(0L, partition.localLogOrException.highWatermark)

    val remoteReplica = partition.getReplica(remoteBrokerId).get
    assertEquals(initializeTimeMs, remoteReplica.lastCaughtUpTimeMs)
    assertEquals(LogOffsetMetadata.UnknownOffsetMetadata.messageOffset, remoteReplica.logEndOffset)
    assertEquals(Log.UnknownOffset, remoteReplica.logStartOffset)

    // The follower catches up to the log end immediately.
    partition.updateFollowerFetchState(remoteBrokerId,
      followerFetchOffsetMetadata = LogOffsetMetadata(10),
      followerStartOffset = 0L,
      followerFetchTimeMs = time.milliseconds(),
      leaderEndOffset = 10L,
      lastSentHighwatermark = partition.localLogOrException.highWatermark)
    assertEquals(initializeTimeMs, remoteReplica.lastCaughtUpTimeMs)
    assertEquals(10L, partition.localLogOrException.highWatermark)
    assertEquals(10L, remoteReplica.logEndOffset)
    assertEquals(0L, remoteReplica.logStartOffset)

    // Sleep longer than the max allowed follower lag
    time.sleep(10001)

    // The ISR should not be shrunk because the follower is caught up to the leader's log end
    partition.maybeShrinkIsr()
    assertEquals(Set(brokerId, remoteBrokerId), partition.inSyncReplicaIds)
  }

  @Test
  def testIsrNotShrunkIfUpdateFails(): Unit = {
    val log = logManager.getOrCreateLog(topicPartition, logConfig)
    seedLogData(log, numRecords = 10, leaderEpoch = 4)

    val controllerId = 0
    val controllerEpoch = 0
    val leaderEpoch = 5
    val remoteBrokerId = brokerId + 1
    val replicas = List[Integer](brokerId, remoteBrokerId).asJava
    val isr = List[Integer](brokerId, remoteBrokerId).asJava

    doNothing().when(delayedOperations).checkAndCompleteFetch()

    val initializeTimeMs = time.milliseconds()
    partition.createLogIfNotExists(brokerId, isNew = false, isFutureReplica = false, offsetCheckpoints)
    assertTrue("Expected become leader transition to succeed",
      partition.makeLeader(
        controllerId,
        new LeaderAndIsrPartitionState()
          .setControllerEpoch(controllerEpoch)
          .setLeader(brokerId)
          .setLeaderEpoch(leaderEpoch)
          .setIsr(isr)
          .setZkVersion(1)
          .setReplicas(replicas)
          .setIsNew(true),
        0,
        offsetCheckpoints))
    assertEquals(Set(brokerId, remoteBrokerId), partition.inSyncReplicaIds)
    assertEquals(0L, partition.localLogOrException.highWatermark)

    val remoteReplica = partition.getReplica(remoteBrokerId).get
    assertEquals(initializeTimeMs, remoteReplica.lastCaughtUpTimeMs)
    assertEquals(LogOffsetMetadata.UnknownOffsetMetadata.messageOffset, remoteReplica.logEndOffset)
    assertEquals(Log.UnknownOffset, remoteReplica.logStartOffset)

    time.sleep(10001)

    // Mock the expected ISR update failure
    val updatedLeaderAndIsr = LeaderAndIsr(
      leader = brokerId,
      leaderEpoch = leaderEpoch,
      isr = List(brokerId),
      zkVersion = 1)
    when(stateStore.shrinkIsr(controllerEpoch, updatedLeaderAndIsr)).thenReturn(None)

    partition.maybeShrinkIsr()
    assertEquals(Set(brokerId, remoteBrokerId), partition.inSyncReplicaIds)
    assertEquals(0L, partition.localLogOrException.highWatermark)
  }

  @Test
  def testUseCheckpointToInitializeHighWatermark(): Unit = {
    val log = logManager.getOrCreateLog(topicPartition, logConfig)
    seedLogData(log, numRecords = 6, leaderEpoch = 5)

    when(offsetCheckpoints.fetch(logDir1.getAbsolutePath, topicPartition))
      .thenReturn(Some(4L))

    val controllerId = 0
    val controllerEpoch = 3
    val replicas = List[Integer](brokerId, brokerId + 1).asJava
    val leaderState = new LeaderAndIsrPartitionState()
      .setControllerEpoch(controllerEpoch)
      .setLeader(brokerId)
      .setLeaderEpoch(6)
      .setIsr(replicas)
      .setZkVersion(1)
      .setReplicas(replicas)
      .setIsNew(false)
    partition.makeLeader(controllerId, leaderState, 0, offsetCheckpoints)
    assertEquals(4, partition.localLogOrException.highWatermark)
  }

  @Test
  def testAddAndRemoveMetrics(): Unit = {
    val metricsToCheck = List(
      "UnderReplicated",
      "UnderMinIsr",
      "InSyncReplicasCount",
      "ReplicasCount",
      "LastStableOffsetLag",
      "AtMinIsr")

    def getMetric(metric: String): Option[Metric] = {
      Metrics.defaultRegistry().allMetrics().asScala.filterKeys { metricName =>
        metricName.getName == metric && metricName.getType == "Partition"
      }.headOption.map(_._2)
    }

    assertTrue(metricsToCheck.forall(getMetric(_).isDefined))

    Partition.removeMetrics(topicPartition)

    assertEquals(Set(), Metrics.defaultRegistry().allMetrics().asScala.keySet.filter(_.getType == "Partition"))
  }

  @Test
  def testUnderReplicatedPartitionsCorrectSemantics(): Unit = {
    val controllerId = 0
    val controllerEpoch = 3
    val replicas = List[Integer](brokerId, brokerId + 1, brokerId + 2).asJava
    val isr = List[Integer](brokerId, brokerId + 1).asJava

    var leaderState = new LeaderAndIsrPartitionState()
      .setControllerEpoch(controllerEpoch)
      .setLeader(brokerId)
      .setLeaderEpoch(6)
      .setIsr(isr)
      .setZkVersion(1)
      .setReplicas(replicas)
      .setIsNew(false)
    partition.makeLeader(controllerId, leaderState, 0, offsetCheckpoints)
    assertTrue(partition.isUnderReplicated)

    leaderState = leaderState.setIsr(replicas)
    partition.makeLeader(controllerId, leaderState, 0, offsetCheckpoints)
    assertFalse(partition.isUnderReplicated)
  }

  @Test
  def testUpdateAssignmentAndIsr(): Unit = {
    val topicPartition = new TopicPartition("test", 1)
    val partition = new Partition(
      topicPartition, 1000, ApiVersion.latestVersion, 0,
      new SystemTime(), mock(classOf[PartitionStateStore]), mock(classOf[DelayedOperations]),
      mock(classOf[MetadataCache]), mock(classOf[LogManager]))

    val replicas = Seq(0, 1, 2, 3)
    val isr = Set(0, 1, 2, 3)
    val adding = Seq(4, 5)
    val removing = Seq(1, 2)

    // Test with ongoing reassignment
    partition.updateAssignmentAndIsr(replicas, isr, adding, removing)

    assertTrue("The assignmentState is not OngoingReassignmentState",
      partition.assignmentState.isInstanceOf[OngoingReassignmentState])
    assertEquals(replicas, partition.assignmentState.replicas)
    assertEquals(isr, partition.inSyncReplicaIds)
    assertEquals(adding, partition.assignmentState.asInstanceOf[OngoingReassignmentState].addingReplicas)
    assertEquals(removing, partition.assignmentState.asInstanceOf[OngoingReassignmentState].removingReplicas)
    assertEquals(Seq(1, 2, 3), partition.remoteReplicas.map(_.brokerId))

    // Test with simple assignment
    val replicas2 = Seq(0, 3, 4, 5)
    val isr2 = Set(0, 3, 4, 5)
    partition.updateAssignmentAndIsr(replicas2, isr2, Seq.empty, Seq.empty)

    assertTrue("The assignmentState is not SimpleAssignmentState",
      partition.assignmentState.isInstanceOf[SimpleAssignmentState])
    assertEquals(replicas2, partition.assignmentState.replicas)
    assertEquals(isr2, partition.inSyncReplicaIds)
    assertEquals(Seq(3, 4, 5), partition.remoteReplicas.map(_.brokerId))
  }

  /**
   * Test when log is getting initialized, its config remains untouched after initialization is done.
   */
  @Test
  def testLogConfigNotDirty(): Unit = {
    val spyLogManager = spy(logManager)
    val partition = new Partition(topicPartition,
      replicaLagTimeMaxMs = Defaults.ReplicaLagTimeMaxMs,
      interBrokerProtocolVersion = ApiVersion.latestVersion,
      localBrokerId = brokerId,
      time,
      stateStore,
      delayedOperations,
      metadataCache,
      spyLogManager)

    partition.createLog(brokerId, isNew = true, isFutureReplica = false, offsetCheckpoints)

    // Validate that initializingLog and finishedInitializingLog was called
    verify(spyLogManager).initializingLog(ArgumentMatchers.eq(topicPartition))
    verify(spyLogManager).finishedInitializingLog(ArgumentMatchers.eq(topicPartition),
      ArgumentMatchers.any(),
      ArgumentMatchers.any()) // This doesn't get evaluated, but needed to satisfy compilation

    // We should get config from ZK only once
    verify(stateStore).fetchTopicConfig()
  }

  /**
   * Test when log is getting initialized, its config remains gets reloaded if Topic config gets changed
   * before initialization is done.
   */
  @Test
  def testLogConfigDirtyAsTopicUpdated(): Unit = {
    val spyLogManager = spy(logManager)
    doAnswer(new Answer[Unit] {
      def answer(invocation: InvocationOnMock): Unit = {
        logManager.initializingLog(topicPartition)
        logManager.topicConfigUpdated(topicPartition.topic())
      }
    }).when(spyLogManager).initializingLog(ArgumentMatchers.eq(topicPartition))

    val partition = new Partition(topicPartition,
      replicaLagTimeMaxMs = Defaults.ReplicaLagTimeMaxMs,
      interBrokerProtocolVersion = ApiVersion.latestVersion,
      localBrokerId = brokerId,
      time,
      stateStore,
      delayedOperations,
      metadataCache,
      spyLogManager)

    partition.createLog(brokerId, isNew = true, isFutureReplica = false, offsetCheckpoints)

    // Validate that initializingLog and finishedInitializingLog was called
    verify(spyLogManager).initializingLog(ArgumentMatchers.eq(topicPartition))
    verify(spyLogManager).finishedInitializingLog(ArgumentMatchers.eq(topicPartition),
      ArgumentMatchers.any(),
      ArgumentMatchers.any()) // This doesn't get evaluated, but needed to satisfy compilation

    // We should get config from ZK twice, once before log is created, and second time once
    // we find log config is dirty and refresh it.
    verify(stateStore, times(2)).fetchTopicConfig()
  }

  /**
   * Test when log is getting initialized, its config remains gets reloaded if Broker config gets changed
   * before initialization is done.
   */
  @Test
  def testLogConfigDirtyAsBrokerUpdated(): Unit = {
    val spyLogManager = spy(logManager)
    doAnswer(new Answer[Unit] {
      def answer(invocation: InvocationOnMock): Unit = {
        logManager.initializingLog(topicPartition)
        logManager.brokerConfigUpdated()
      }
    }).when(spyLogManager).initializingLog(ArgumentMatchers.eq(topicPartition))

    val partition = new Partition(topicPartition,
      replicaLagTimeMaxMs = Defaults.ReplicaLagTimeMaxMs,
      interBrokerProtocolVersion = ApiVersion.latestVersion,
      localBrokerId = brokerId,
      time,
      stateStore,
      delayedOperations,
      metadataCache,
      spyLogManager)

    partition.createLog(brokerId, isNew = true, isFutureReplica = false, offsetCheckpoints)

    // Validate that initializingLog and finishedInitializingLog was called
    verify(spyLogManager).initializingLog(ArgumentMatchers.eq(topicPartition))
    verify(spyLogManager).finishedInitializingLog(ArgumentMatchers.eq(topicPartition),
      ArgumentMatchers.any(),
      ArgumentMatchers.any()) // This doesn't get evaluated, but needed to satisfy compilation

    // We should get config from ZK twice, once before log is created, and second time once
    // we find log config is dirty and refresh it.
    verify(stateStore, times(2)).fetchTopicConfig()
  }

  private def seedLogData(log: Log, numRecords: Int, leaderEpoch: Int): Unit = {
    for (i <- 0 until numRecords) {
      val records = MemoryRecords.withRecords(0L, CompressionType.NONE, leaderEpoch,
        new SimpleRecord(s"k$i".getBytes, s"v$i".getBytes))
      log.appendAsLeader(records, leaderEpoch)
    }
  }
}<|MERGE_RESOLUTION|>--- conflicted
+++ resolved
@@ -954,19 +954,9 @@
       })
       // Append records to partitions, one partition-per-thread
       val futures = partitions.map { partition =>
-<<<<<<< HEAD
         executor.submit(CoreUtils.runnable {
-          (1 to 10000).foreach { _ => partition.appendRecordsToLeader(createRecords(baseOffset = 0), isFromClient = true) }
+          (1 to 10000).foreach { _ => partition.appendRecordsToLeader(createRecords(baseOffset = 0), origin = AppendOrigin.Client, requiredAcks = 0) }
         })
-=======
-        executor.submit((() => {
-          (1 to 10000).foreach { _ =>
-            partition.appendRecordsToLeader(createRecords(baseOffset = 0),
-              origin = AppendOrigin.Client,
-              requiredAcks = 0)
-          }
-        }): Runnable)
->>>>>>> 3953204d
       }
       futures.foreach(_.get(15, TimeUnit.SECONDS))
       done.set(true)
