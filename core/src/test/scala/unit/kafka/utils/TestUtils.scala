/**
 * Licensed to the Apache Software Foundation (ASF) under one or more
 * contributor license agreements.  See the NOTICE file distributed with
 * this work for additional information regarding copyright ownership.
 * The ASF licenses this file to You under the Apache License, Version 2.0
 * (the "License"); you may not use this file except in compliance with
 * the License.  You may obtain a copy of the License at
 *
 *    http://www.apache.org/licenses/LICENSE-2.0
 *
 * Unless required by applicable law or agreed to in writing, software
 * distributed under the License is distributed on an "AS IS" BASIS,
 * WITHOUT WARRANTIES OR CONDITIONS OF ANY KIND, either express or implied.
 * See the License for the specific language governing permissions and
 * limitations under the License.
 */
package kafka.utils

import java.io._
import java.nio._
import java.nio.channels._
import java.nio.charset.{Charset, StandardCharsets}
import java.nio.file.{Files, StandardOpenOption}
import java.security.cert.X509Certificate
import java.time.Duration
import java.util.concurrent.atomic.AtomicInteger
import java.util.{Arrays, Collections, Properties}
import java.util.concurrent.{Callable, ExecutionException, Executors, TimeUnit}

import javax.net.ssl.X509TrustManager
import kafka.api._
import kafka.cluster.{Broker, EndPoint, IsrChangeListener}
import kafka.log._
import kafka.security.auth.{Acl, Resource, Authorizer => LegacyAuthorizer}
import kafka.server._
import kafka.server.checkpoints.OffsetCheckpointFile
import com.yammer.metrics.core.Meter
import kafka.controller.LeaderIsrAndControllerEpoch
import kafka.metrics.KafkaYammerMetrics
import kafka.server.metadata.MetadataBroker
import kafka.utils.Implicits._
import kafka.zk._
import org.apache.kafka.clients.CommonClientConfigs
import org.apache.kafka.clients.admin.AlterConfigOp.OpType
import org.apache.kafka.clients.admin._
import org.apache.kafka.clients.consumer._
import org.apache.kafka.clients.producer.{KafkaProducer, ProducerConfig, ProducerRecord}
import org.apache.kafka.common.acl.{AccessControlEntry, AccessControlEntryFilter, AclBinding, AclBindingFilter}
import org.apache.kafka.common.config.ConfigResource
import org.apache.kafka.common.errors.{KafkaStorageException, UnknownTopicOrPartitionException}
import org.apache.kafka.common.header.Header
import org.apache.kafka.common.internals.Topic
import org.apache.kafka.common.network.{ListenerName, Mode}
import org.apache.kafka.common.quota.{ClientQuotaAlteration, ClientQuotaEntity}
import org.apache.kafka.common.record._
import org.apache.kafka.common.resource.ResourcePattern
import org.apache.kafka.common.security.auth.SecurityProtocol
import org.apache.kafka.common.serialization.{ByteArrayDeserializer, ByteArraySerializer, Deserializer, IntegerSerializer, Serializer}
import org.apache.kafka.common.utils.{Time, Utils}
import org.apache.kafka.common.utils.Utils._
import org.apache.kafka.common.{KafkaFuture, Node, TopicPartition}
import org.apache.kafka.server.authorizer.{Authorizer => JAuthorizer}
import org.apache.kafka.test.{TestSslUtils, TestUtils => JTestUtils}
import org.apache.zookeeper.KeeperException.SessionExpiredException
import org.apache.zookeeper.ZooDefs._
import org.apache.zookeeper.data.ACL
import org.junit.Assert._
import org.scalatest.Assertions.fail

import scala.jdk.CollectionConverters._
import scala.collection.mutable.{ArrayBuffer, ListBuffer}
import scala.collection.{Map, Seq, mutable}
import scala.concurrent.duration.FiniteDuration
import scala.concurrent.{Await, ExecutionContext, Future}

/**
 * Utility functions to help with testing
 */
object TestUtils extends Logging {

  val random = JTestUtils.RANDOM

  /* 0 gives a random port; you can then retrieve the assigned port from the Socket object. */
  val RandomPort = 0

  /* Incorrect broker port which can used by kafka clients in tests. This port should not be used
   by any other service and hence we use a reserved port. */
  val IncorrectBrokerPort = 225

  /** Port to use for unit tests that mock/don't require a real ZK server. */
  val MockZkPort = 1
  /** ZooKeeper connection string to use for unit tests that mock/don't require a real ZK server. */
  val MockZkConnect = "127.0.0.1:" + MockZkPort
  // CN in SSL certificates - this is used for endpoint validation when enabled
  val SslCertificateCn = "localhost"

  private val transactionStatusKey = "transactionStatus"
  private val committedValue : Array[Byte] = "committed".getBytes(StandardCharsets.UTF_8)
  private val abortedValue : Array[Byte] = "aborted".getBytes(StandardCharsets.UTF_8)

  sealed trait LogDirFailureType
  case object Roll extends LogDirFailureType
  case object Checkpoint extends LogDirFailureType

  /**
   * Create a temporary directory
   */
  def tempDir(): File = JTestUtils.tempDirectory()

  def tempTopic(): String = "testTopic" + random.nextInt(1000000)

  /**
   * Create a temporary relative directory
   */
  def tempRelativeDir(parent: String): File = {
    val parentFile = new File(parent)
    parentFile.mkdirs()

    JTestUtils.tempDirectory(parentFile.toPath, null)
  }

  /**
   * Create a random log directory in the format <string>-<int> used for Kafka partition logs.
   * It is the responsibility of the caller to set up a shutdown hook for deletion of the directory.
   */
  def randomPartitionLogDir(parentDir: File): File = {
    val attempts = 1000
    val f = Iterator.continually(new File(parentDir, "kafka-" + random.nextInt(1000000)))
                                  .take(attempts).find(_.mkdir())
                                  .getOrElse(sys.error(s"Failed to create directory after $attempts attempts"))
    f.deleteOnExit()
    f
  }


  /**
   * Create a temporary file
   */
  def tempFile(): File = JTestUtils.tempFile()

  /**
   * Create a temporary file and return an open file channel for this file
   */
  def tempChannel(): FileChannel =
    FileChannel.open(tempFile().toPath, StandardOpenOption.READ, StandardOpenOption.WRITE)

  /**
   * Create a kafka server instance with appropriate test settings
   * USING THIS IS A SIGN YOU ARE NOT WRITING A REAL UNIT TEST
   *
   * @param config The configuration of the server
   */
  def createServer(config: KafkaConfig, time: Time = Time.SYSTEM): KafkaServer = {
    createServer(config, time, None)
  }

  def createServer(config: KafkaConfig, threadNamePrefix: Option[String]): KafkaServer = {
    createServer(config, Time.SYSTEM, threadNamePrefix)
  }

  def createServer(config: KafkaConfig, time: Time, threadNamePrefix: Option[String]): KafkaServer = {
    val server = new KafkaServer(config, time, threadNamePrefix = threadNamePrefix)
    server.startup()
    server
  }

  def boundPort(server: KafkaServer, securityProtocol: SecurityProtocol = SecurityProtocol.PLAINTEXT): Int =
    server.boundPort(ListenerName.forSecurityProtocol(securityProtocol))

  def createBroker(id: Int, host: String, port: Int, securityProtocol: SecurityProtocol = SecurityProtocol.PLAINTEXT): Broker =
    new Broker(id, host, port, ListenerName.forSecurityProtocol(securityProtocol), securityProtocol)

  def createMetadataBroker(id: Int,
                           host: String = "localhost",
                           port: Int = 9092,
                           securityProtocol: SecurityProtocol = SecurityProtocol.PLAINTEXT,
                           rack: Option[String] = None,
                           fenced: Boolean = false): MetadataBroker = {
    MetadataBroker(id, rack.getOrElse(null),
      Map(securityProtocol.name -> new Node(id, host, port, rack.getOrElse(null))), fenced)
  }

  def createBrokerAndEpoch(id: Int, host: String, port: Int, securityProtocol: SecurityProtocol = SecurityProtocol.PLAINTEXT,
                           epoch: Long = 0): (Broker, Long) = {
    (new Broker(id, host, port, ListenerName.forSecurityProtocol(securityProtocol), securityProtocol), epoch)
  }

  /**
   * Create a test config for the provided parameters.
   *
   * Note that if `interBrokerSecurityProtocol` is defined, the listener for the `SecurityProtocol` will be enabled.
   */
  def createBrokerConfigs(numConfigs: Int,
    zkConnect: String,
    enableControlledShutdown: Boolean = true,
    enableDeleteTopic: Boolean = true,
    interBrokerSecurityProtocol: Option[SecurityProtocol] = None,
    trustStoreFile: Option[File] = None,
    saslProperties: Option[Properties] = None,
    enablePlaintext: Boolean = true,
    enableSsl: Boolean = false,
    enableSaslPlaintext: Boolean = false,
    enableSaslSsl: Boolean = false,
    rackInfo: Map[Int, String] = Map(),
    logDirCount: Int = 1,
    enableToken: Boolean = false,
    numPartitions: Int = 1,
    defaultReplicationFactor: Short = 1): Seq[Properties] = {
    (0 until numConfigs).map { node =>
      createBrokerConfig(node, zkConnect, enableControlledShutdown, enableDeleteTopic, RandomPort,
        interBrokerSecurityProtocol, trustStoreFile, saslProperties, enablePlaintext = enablePlaintext, enableSsl = enableSsl,
        enableSaslPlaintext = enableSaslPlaintext, enableSaslSsl = enableSaslSsl, rack = rackInfo.get(node), logDirCount = logDirCount, enableToken = enableToken,
        numPartitions = numPartitions, defaultReplicationFactor = defaultReplicationFactor)
    }
  }

  def getBrokerListStrFromServers(servers: Seq[KafkaServer], protocol: SecurityProtocol = SecurityProtocol.PLAINTEXT): String = {
    servers.map { s =>
      val listener = s.config.advertisedListeners.find(_.securityProtocol == protocol).getOrElse(
        sys.error(s"Could not find listener with security protocol $protocol"))
      formatAddress(listener.host, boundPort(s, protocol))
    }.mkString(",")
  }

  def bootstrapServers(servers: Seq[KafkaServer], listenerName: ListenerName): String = {
    servers.map { s =>
      val listener = s.config.advertisedListeners.find(_.listenerName == listenerName).getOrElse(
        sys.error(s"Could not find listener with name ${listenerName.value}"))
      formatAddress(listener.host, s.boundPort(listenerName))
    }.mkString(",")
  }

  /**
    * Shutdown `servers` and delete their log directories.
    */
  def shutdownServers(servers: Seq[KafkaServer]): Unit = {
    import ExecutionContext.Implicits._
    val future = Future.traverse(servers) { s =>
      Future {
        s.shutdown()
        CoreUtils.delete(s.config.logDirs)
      }
    }
    Await.result(future, FiniteDuration(5, TimeUnit.MINUTES))
  }

  /**
    * Create a test config for the provided parameters.
    *
    * Note that if `interBrokerSecurityProtocol` is defined, the listener for the `SecurityProtocol` will be enabled.
    */
  def createBrokerConfig(nodeId: Int,
                         zkConnect: String,
                         enableControlledShutdown: Boolean = true,
                         enableDeleteTopic: Boolean = true,
                         port: Int = RandomPort,
                         interBrokerSecurityProtocol: Option[SecurityProtocol] = None,
                         trustStoreFile: Option[File] = None,
                         saslProperties: Option[Properties] = None,
                         enablePlaintext: Boolean = true,
                         enableSaslPlaintext: Boolean = false,
                         saslPlaintextPort: Int = RandomPort,
                         enableSsl: Boolean = false,
                         sslPort: Int = RandomPort,
                         enableSaslSsl: Boolean = false,
                         saslSslPort: Int = RandomPort,
                         rack: Option[String] = None,
                         logDirCount: Int = 1,
                         enableToken: Boolean = false,
                         numPartitions: Int = 1,
                         defaultReplicationFactor: Short = 1): Properties = {
    def shouldEnable(protocol: SecurityProtocol) = interBrokerSecurityProtocol.fold(false)(_ == protocol)

    val protocolAndPorts = ArrayBuffer[(SecurityProtocol, Int)]()
    if (enablePlaintext || shouldEnable(SecurityProtocol.PLAINTEXT))
      protocolAndPorts += SecurityProtocol.PLAINTEXT -> port
    if (enableSsl || shouldEnable(SecurityProtocol.SSL))
      protocolAndPorts += SecurityProtocol.SSL -> sslPort
    if (enableSaslPlaintext || shouldEnable(SecurityProtocol.SASL_PLAINTEXT))
      protocolAndPorts += SecurityProtocol.SASL_PLAINTEXT -> saslPlaintextPort
    if (enableSaslSsl || shouldEnable(SecurityProtocol.SASL_SSL))
      protocolAndPorts += SecurityProtocol.SASL_SSL -> saslSslPort

    val listeners = protocolAndPorts.map { case (protocol, port) =>
      s"${protocol.name}://localhost:$port"
    }.mkString(",")

    val props = new Properties
    if (nodeId >= 0) props.put(KafkaConfig.BrokerIdProp, nodeId.toString)
    props.put(KafkaConfig.ListenersProp, listeners)
    if (logDirCount > 1) {
      val logDirs = (1 to logDirCount).toList.map(i =>
        // We would like to allow user to specify both relative path and absolute path as log directory for backward-compatibility reason
        // We can verify this by using a mixture of relative path and absolute path as log directories in the test
        if (i % 2 == 0) TestUtils.tempDir().getAbsolutePath else TestUtils.tempRelativeDir("data")
      ).mkString(",")
      props.put(KafkaConfig.LogDirsProp, logDirs)
    } else {
      props.put(KafkaConfig.LogDirProp, TestUtils.tempDir().getAbsolutePath)
    }
    props.put(KafkaConfig.ZkConnectProp, zkConnect)
    props.put(KafkaConfig.ZkConnectionTimeoutMsProp, "10000")
    props.put(KafkaConfig.ReplicaSocketTimeoutMsProp, "1500")
    props.put(KafkaConfig.ControllerSocketTimeoutMsProp, "1500")
    props.put(KafkaConfig.ControlledShutdownEnableProp, enableControlledShutdown.toString)
    props.put(KafkaConfig.DeleteTopicEnableProp, enableDeleteTopic.toString)
    props.put(KafkaConfig.LogDeleteDelayMsProp, "1000")
    props.put(KafkaConfig.ControlledShutdownRetryBackoffMsProp, "100")
    props.put(KafkaConfig.LogCleanerDedupeBufferSizeProp, "2097152")
    props.put(KafkaConfig.LogMessageTimestampDifferenceMaxMsProp, Long.MaxValue.toString)
    props.put(KafkaConfig.OffsetsTopicReplicationFactorProp, "1")
    if (!props.containsKey(KafkaConfig.OffsetsTopicPartitionsProp))
      props.put(KafkaConfig.OffsetsTopicPartitionsProp, "5")
    if (!props.containsKey(KafkaConfig.GroupInitialRebalanceDelayMsProp))
      props.put(KafkaConfig.GroupInitialRebalanceDelayMsProp, "0")
    rack.foreach(props.put(KafkaConfig.RackProp, _))

    if (protocolAndPorts.exists { case (protocol, _) => usesSslTransportLayer(protocol) })
      props ++= sslConfigs(Mode.SERVER, false, trustStoreFile, s"server$nodeId")

    if (protocolAndPorts.exists { case (protocol, _) => usesSaslAuthentication(protocol) })
      props ++= JaasTestUtils.saslConfigs(saslProperties)

    interBrokerSecurityProtocol.foreach { protocol =>
      props.put(KafkaConfig.InterBrokerSecurityProtocolProp, protocol.name)
    }

    if (enableToken)
      props.put(KafkaConfig.DelegationTokenSecretKeyProp, "secretkey")

    props.put(KafkaConfig.NumPartitionsProp, numPartitions.toString)
    props.put(KafkaConfig.DefaultReplicationFactorProp, defaultReplicationFactor.toString)

    props
  }

  /**
   * Create a topic in ZooKeeper.
   * Wait until the leader is elected and the metadata is propagated to all brokers.
   * Return the leader for each partition.
   */
  def createTopic(zkClient: KafkaZkClient,
                  topic: String,
                  numPartitions: Int = 1,
                  replicationFactor: Int = 1,
                  servers: Seq[KafkaServer],
                  topicConfig: Properties = new Properties): scala.collection.immutable.Map[Int, Int] = {
    val adminZkClient = new AdminZkClient(zkClient)
    // create topic
    waitUntilTrue( () => {
      var hasSessionExpirationException = false
      try {
        adminZkClient.createTopic(topic, numPartitions, replicationFactor, topicConfig)
      } catch {
        case _: SessionExpiredException => hasSessionExpirationException = true
        case e: Throwable => throw e // let other exceptions propagate
      }
      !hasSessionExpirationException},
      s"Can't create topic $topic")

    // wait until the update metadata request for new topic reaches all servers
    (0 until numPartitions).map { i =>
      TestUtils.waitUntilMetadataIsPropagated(servers, topic, i)
      i -> TestUtils.waitUntilLeaderIsElectedOrChanged(zkClient, topic, i)
    }.toMap
  }

  /**
   * Create a topic in ZooKeeper using a customized replica assignment.
   * Wait until the leader is elected and the metadata is propagated to all brokers.
   * Return the leader for each partition.
   */
  def createTopic(zkClient: KafkaZkClient,
                  topic: String,
                  partitionReplicaAssignment: collection.Map[Int, Seq[Int]],
                  servers: Seq[KafkaServer]): scala.collection.immutable.Map[Int, Int] = {
    createTopic(zkClient, topic, partitionReplicaAssignment, servers, new Properties())
  }

  /**
   * Create a topic in ZooKeeper using a customized replica assignment.
   * Wait until the leader is elected and the metadata is propagated to all brokers.
   * Return the leader for each partition.
   */
  def createTopic(zkClient: KafkaZkClient,
                  topic: String,
                  partitionReplicaAssignment: collection.Map[Int, Seq[Int]],
                  servers: Seq[KafkaServer],
                  topicConfig: Properties): scala.collection.immutable.Map[Int, Int] = {
    val adminZkClient = new AdminZkClient(zkClient)
    // create topic
    waitUntilTrue( () => {
      var hasSessionExpirationException = false
      try {
        adminZkClient.createTopicWithAssignment(topic, topicConfig, partitionReplicaAssignment)
      } catch {
        case _: SessionExpiredException => hasSessionExpirationException = true
        case e: Throwable => throw e // let other exceptions propagate
      }
      !hasSessionExpirationException},
      s"Can't create topic $topic")

    // wait until the update metadata request for new topic reaches all servers
    partitionReplicaAssignment.keySet.map { i =>
      TestUtils.waitUntilMetadataIsPropagated(servers, topic, i)
      i -> TestUtils.waitUntilLeaderIsElectedOrChanged(zkClient, topic, i)
    }.toMap
  }

  /**
    * Create the consumer offsets/group metadata topic and wait until the leader is elected and metadata is propagated
    * to all brokers.
    */
  def createOffsetsTopic(zkClient: KafkaZkClient, servers: Seq[KafkaServer]): Unit = {
    val server = servers.head
    createTopic(zkClient, Topic.GROUP_METADATA_TOPIC_NAME,
      server.config.getInt(KafkaConfig.OffsetsTopicPartitionsProp),
      server.config.getShort(KafkaConfig.OffsetsTopicReplicationFactorProp).toInt,
      servers,
      server.groupCoordinator.offsetsTopicConfigs)
  }

  /**
   * Wrap a single record log buffer.
   */
  def singletonRecords(value: Array[Byte],
                       key: Array[Byte] = null,
                       codec: CompressionType = CompressionType.NONE,
                       timestamp: Long = RecordBatch.NO_TIMESTAMP,
                       magicValue: Byte = RecordBatch.CURRENT_MAGIC_VALUE): MemoryRecords = {
    records(Seq(new SimpleRecord(timestamp, key, value)), magicValue = magicValue, codec = codec)
  }

  def recordsWithValues(magicValue: Byte,
                        codec: CompressionType,
                        values: Array[Byte]*): MemoryRecords = {
    records(values.map(value => new SimpleRecord(value)), magicValue, codec)
  }

  def records(records: Iterable[SimpleRecord],
              magicValue: Byte = RecordBatch.CURRENT_MAGIC_VALUE,
              codec: CompressionType = CompressionType.NONE,
              producerId: Long = RecordBatch.NO_PRODUCER_ID,
              producerEpoch: Short = RecordBatch.NO_PRODUCER_EPOCH,
              sequence: Int = RecordBatch.NO_SEQUENCE,
              baseOffset: Long = 0L,
              partitionLeaderEpoch: Int = RecordBatch.NO_PARTITION_LEADER_EPOCH): MemoryRecords = {
    val buf = ByteBuffer.allocate(DefaultRecordBatch.sizeInBytes(records.asJava))
    val builder = MemoryRecords.builder(buf, magicValue, codec, TimestampType.CREATE_TIME, baseOffset,
      System.currentTimeMillis, producerId, producerEpoch, sequence, false, partitionLeaderEpoch)
    records.foreach(builder.append)
    builder.build()
  }

  /**
   * Generate an array of random bytes
   *
   * @param numBytes The size of the array
   */
  def randomBytes(numBytes: Int): Array[Byte] = JTestUtils.randomBytes(numBytes)

  /**
   * Generate a random string of letters and digits of the given length
   *
   * @param len The length of the string
   * @return The random string
   */
  def randomString(len: Int): String = JTestUtils.randomString(len)

  /**
   * Check that the buffer content from buffer.position() to buffer.limit() is equal
   */
  def checkEquals(b1: ByteBuffer, b2: ByteBuffer): Unit = {
    assertEquals("Buffers should have equal length", b1.limit() - b1.position(), b2.limit() - b2.position())
    for(i <- 0 until b1.limit() - b1.position())
      assertEquals("byte " + i + " byte not equal.", b1.get(b1.position() + i), b2.get(b1.position() + i))
  }

  /**
   * Throw an exception if the two iterators are of differing lengths or contain
   * different messages on their Nth element
   */
  def checkEquals[T](expected: Iterator[T], actual: Iterator[T]): Unit = {
    var length = 0
    while(expected.hasNext && actual.hasNext) {
      length += 1
      assertEquals(expected.next(), actual.next())
    }

    // check if the expected iterator is longer
    if (expected.hasNext) {
      var length1 = length
      while (expected.hasNext) {
        expected.next()
        length1 += 1
      }
      assertFalse("Iterators have uneven length-- first has more: "+length1 + " > " + length, true)
    }

    // check if the actual iterator was longer
    if (actual.hasNext) {
      var length2 = length
      while (actual.hasNext) {
        actual.next()
        length2 += 1
      }
      assertFalse("Iterators have uneven length-- second has more: "+length2 + " > " + length, true)
    }
  }

  /**
   *  Throw an exception if an iterable has different length than expected
   *
   */
  def checkLength[T](s1: Iterator[T], expectedLength:Int): Unit = {
    var n = 0
    while (s1.hasNext) {
      n += 1
      s1.next()
    }
    assertEquals(expectedLength, n)
  }

  /**
   * Throw an exception if the two iterators are of differing lengths or contain
   * different messages on their Nth element
   */
  def checkEquals[T](s1: java.util.Iterator[T], s2: java.util.Iterator[T]): Unit = {
    while(s1.hasNext && s2.hasNext)
      assertEquals(s1.next, s2.next)
    assertFalse("Iterators have uneven length--first has more", s1.hasNext)
    assertFalse("Iterators have uneven length--second has more", s2.hasNext)
  }

  def stackedIterator[T](s: Iterator[T]*): Iterator[T] = {
    new Iterator[T] {
      var cur: Iterator[T] = null
      val topIterator = s.iterator

      def hasNext: Boolean = {
        while (true) {
          if (cur == null) {
            if (topIterator.hasNext)
              cur = topIterator.next()
            else
              return false
          }
          if (cur.hasNext)
            return true
          cur = null
        }
        // should never reach here
        throw new RuntimeException("should not reach here")
      }

      def next() : T = cur.next()
    }
  }

  /**
   * Create a hexadecimal string for the given bytes
   */
  def hexString(bytes: Array[Byte]): String = hexString(ByteBuffer.wrap(bytes))

  /**
   * Create a hexadecimal string for the given bytes
   */
  def hexString(buffer: ByteBuffer): String = {
    val builder = new StringBuilder("0x")
    for(i <- 0 until buffer.limit())
      builder.append(String.format("%x", Integer.valueOf(buffer.get(buffer.position() + i))))
    builder.toString
  }

  def securityConfigs(mode: Mode,
                      securityProtocol: SecurityProtocol,
                      trustStoreFile: Option[File],
                      certAlias: String,
                      certCn: String,
                      saslProperties: Option[Properties],
                      tlsProtocol: String = TestSslUtils.DEFAULT_TLS_PROTOCOL_FOR_TESTS): Properties = {
    val props = new Properties
    if (usesSslTransportLayer(securityProtocol))
      props ++= sslConfigs(mode, securityProtocol == SecurityProtocol.SSL, trustStoreFile, certAlias, certCn, tlsProtocol)

    if (usesSaslAuthentication(securityProtocol))
      props ++= JaasTestUtils.saslConfigs(saslProperties)
    props.put(CommonClientConfigs.SECURITY_PROTOCOL_CONFIG, securityProtocol.name)
    props
  }

  def producerSecurityConfigs(securityProtocol: SecurityProtocol,
                              trustStoreFile: Option[File],
                              saslProperties: Option[Properties]): Properties =
    securityConfigs(Mode.CLIENT, securityProtocol, trustStoreFile, "producer", SslCertificateCn, saslProperties)

  /**
   * Create a (new) producer with a few pre-configured properties.
   */
  def createProducer[K, V](brokerList: String,
                           acks: Int = -1,
                           maxBlockMs: Long = 60 * 1000L,
                           bufferSize: Long = 1024L * 1024L,
                           retries: Int = Int.MaxValue,
                           deliveryTimeoutMs: Int = 30 * 1000,
                           lingerMs: Int = 0,
                           batchSize: Int = 16384,
                           compressionType: String = "none",
                           requestTimeoutMs: Int = 20 * 1000,
                           securityProtocol: SecurityProtocol = SecurityProtocol.PLAINTEXT,
                           trustStoreFile: Option[File] = None,
                           saslProperties: Option[Properties] = None,
                           keySerializer: Serializer[K] = new ByteArraySerializer,
                           valueSerializer: Serializer[V] = new ByteArraySerializer,
                           enableIdempotence: Boolean = false): KafkaProducer[K, V] = {
    val producerProps = new Properties
    producerProps.put(ProducerConfig.BOOTSTRAP_SERVERS_CONFIG, brokerList)
    producerProps.put(ProducerConfig.ACKS_CONFIG, acks.toString)
    producerProps.put(ProducerConfig.MAX_BLOCK_MS_CONFIG, maxBlockMs.toString)
    producerProps.put(ProducerConfig.BUFFER_MEMORY_CONFIG, bufferSize.toString)
    producerProps.put(ProducerConfig.RETRIES_CONFIG, retries.toString)
    producerProps.put(ProducerConfig.DELIVERY_TIMEOUT_MS_CONFIG, deliveryTimeoutMs.toString)
    producerProps.put(ProducerConfig.REQUEST_TIMEOUT_MS_CONFIG, requestTimeoutMs.toString)
    producerProps.put(ProducerConfig.LINGER_MS_CONFIG, lingerMs.toString)
    producerProps.put(ProducerConfig.BATCH_SIZE_CONFIG, batchSize.toString)
    producerProps.put(ProducerConfig.COMPRESSION_TYPE_CONFIG, compressionType)
    producerProps.put(ProducerConfig.ENABLE_IDEMPOTENCE_CONFIG, enableIdempotence.toString)
    producerProps ++= producerSecurityConfigs(securityProtocol, trustStoreFile, saslProperties)
    new KafkaProducer[K, V](producerProps, keySerializer, valueSerializer)
  }

  def usesSslTransportLayer(securityProtocol: SecurityProtocol): Boolean = securityProtocol match {
    case SecurityProtocol.SSL | SecurityProtocol.SASL_SSL => true
    case _ => false
  }

  def usesSaslAuthentication(securityProtocol: SecurityProtocol): Boolean = securityProtocol match {
    case SecurityProtocol.SASL_PLAINTEXT | SecurityProtocol.SASL_SSL => true
    case _ => false
  }

  def consumerSecurityConfigs(securityProtocol: SecurityProtocol, trustStoreFile: Option[File], saslProperties: Option[Properties]): Properties =
    securityConfigs(Mode.CLIENT, securityProtocol, trustStoreFile, "consumer", SslCertificateCn, saslProperties)

  def adminClientSecurityConfigs(securityProtocol: SecurityProtocol, trustStoreFile: Option[File], saslProperties: Option[Properties]): Properties =
    securityConfigs(Mode.CLIENT, securityProtocol, trustStoreFile, "admin-client", SslCertificateCn, saslProperties)

  /**
   * Create a consumer with a few pre-configured properties.
   */
  def createConsumer[K, V](brokerList: String,
                           groupId: String = "group",
                           autoOffsetReset: String = "earliest",
                           enableAutoCommit: Boolean = true,
                           readCommitted: Boolean = false,
                           maxPollRecords: Int = 500,
                           securityProtocol: SecurityProtocol = SecurityProtocol.PLAINTEXT,
                           trustStoreFile: Option[File] = None,
                           saslProperties: Option[Properties] = None,
                           keyDeserializer: Deserializer[K] = new ByteArrayDeserializer,
                           valueDeserializer: Deserializer[V] = new ByteArrayDeserializer): KafkaConsumer[K, V] = {
    val consumerProps = new Properties
    consumerProps.put(ConsumerConfig.BOOTSTRAP_SERVERS_CONFIG, brokerList)
    consumerProps.put(ConsumerConfig.AUTO_OFFSET_RESET_CONFIG, autoOffsetReset)
    consumerProps.put(ConsumerConfig.GROUP_ID_CONFIG, groupId)
    consumerProps.put(ConsumerConfig.ENABLE_AUTO_COMMIT_CONFIG, enableAutoCommit.toString)
    consumerProps.put(ConsumerConfig.MAX_POLL_RECORDS_CONFIG, maxPollRecords.toString)
    consumerProps.put(ConsumerConfig.ISOLATION_LEVEL_CONFIG, if (readCommitted) "read_committed" else "read_uncommitted")
    consumerProps ++= consumerSecurityConfigs(securityProtocol, trustStoreFile, saslProperties)
    new KafkaConsumer[K, V](consumerProps, keyDeserializer, valueDeserializer)
  }

  def createBrokersInZk(zkClient: KafkaZkClient, ids: Seq[Int]): Seq[Broker] =
    createBrokersInZk(ids.map(kafka.admin.BrokerMetadata(_, None)), zkClient)

  def createBrokersInZk(brokerMetadatas: Seq[kafka.admin.BrokerMetadata], zkClient: KafkaZkClient): Seq[Broker] = {
    zkClient.makeSurePersistentPathExists(BrokerIdsZNode.path)
    val brokers = brokerMetadatas.map { b =>
      val protocol = SecurityProtocol.PLAINTEXT
      val listenerName = ListenerName.forSecurityProtocol(protocol)
      Broker(b.id, Seq(EndPoint("localhost", 6667, listenerName, protocol)), b.rack)
    }
    brokers.foreach(b => zkClient.registerBroker(BrokerInfo(Broker(b.id, b.endPoints, rack = b.rack),
      ApiVersion.latestVersion, jmxPort = -1)))
    brokers
  }

  def deleteBrokersInZk(zkClient: KafkaZkClient, ids: Seq[Int]): Seq[Broker] = {
    val brokers = ids.map(createBroker(_, "localhost", 6667, SecurityProtocol.PLAINTEXT))
    ids.foreach(b => zkClient.deletePath(BrokerIdsZNode.path + "/" + b))
    brokers
  }

  def getMsgStrings(n: Int): Seq[String] = {
    val buffer = new ListBuffer[String]
    for (i <- 0 until  n)
      buffer += ("msg" + i)
    buffer
  }

  def makeLeaderForPartition(zkClient: KafkaZkClient,
                             topic: String,
                             leaderPerPartitionMap: scala.collection.immutable.Map[Int, Int],
                             controllerEpoch: Int): Unit = {
    val newLeaderIsrAndControllerEpochs = leaderPerPartitionMap.map { case (partition, leader) =>
      val topicPartition = new TopicPartition(topic, partition)
      val newLeaderAndIsr = zkClient.getTopicPartitionState(topicPartition)
        .map(_.leaderAndIsr.newLeader(leader))
        .getOrElse(LeaderAndIsr(leader, List(leader)))
      topicPartition -> LeaderIsrAndControllerEpoch(newLeaderAndIsr, controllerEpoch)
    }
    zkClient.setTopicPartitionStatesRaw(newLeaderIsrAndControllerEpochs, ZkVersion.MatchAnyVersion)
  }

  /**
   *  If neither oldLeaderOpt nor newLeaderOpt is defined, wait until the leader of a partition is elected.
   *  If oldLeaderOpt is defined, it waits until the new leader is different from the old leader.
   *  If newLeaderOpt is defined, it waits until the new leader becomes the expected new leader.
   *
   * @return The new leader (note that negative values are used to indicate conditions like NoLeader and
   *         LeaderDuringDelete).
   * @throws AssertionError if the expected condition is not true within the timeout.
   */
  def waitUntilLeaderIsElectedOrChanged(zkClient: KafkaZkClient, topic: String, partition: Int, timeoutMs: Long = 30000L,
                                        oldLeaderOpt: Option[Int] = None, newLeaderOpt: Option[Int] = None): Int = {
    require(!(oldLeaderOpt.isDefined && newLeaderOpt.isDefined), "Can't define both the old and the new leader")
    val startTime = System.currentTimeMillis()
    val topicPartition = new TopicPartition(topic, partition)

    trace(s"Waiting for leader to be elected or changed for partition $topicPartition, old leader is $oldLeaderOpt, " +
      s"new leader is $newLeaderOpt")

    var leader: Option[Int] = None
    var electedOrChangedLeader: Option[Int] = None
    while (electedOrChangedLeader.isEmpty && System.currentTimeMillis() < startTime + timeoutMs) {
      // check if leader is elected
      leader = zkClient.getLeaderForPartition(topicPartition)
      leader match {
        case Some(l) => (newLeaderOpt, oldLeaderOpt) match {
          case (Some(newLeader), _) if newLeader == l =>
            trace(s"Expected new leader $l is elected for partition $topicPartition")
            electedOrChangedLeader = leader
          case (_, Some(oldLeader)) if oldLeader != l =>
            trace(s"Leader for partition $topicPartition is changed from $oldLeader to $l")
            electedOrChangedLeader = leader
          case (None, None) =>
            trace(s"Leader $l is elected for partition $topicPartition")
            electedOrChangedLeader = leader
          case _ =>
            trace(s"Current leader for partition $topicPartition is $l")
        }
        case None =>
          trace(s"Leader for partition $topicPartition is not elected yet")
      }
      Thread.sleep(math.min(timeoutMs, 100L))
    }
    electedOrChangedLeader.getOrElse {
      val errorMessage = (newLeaderOpt, oldLeaderOpt) match {
        case (Some(newLeader), _) =>
          s"Timing out after $timeoutMs ms since expected new leader $newLeader was not elected for partition $topicPartition, leader is $leader"
        case (_, Some(oldLeader)) =>
          s"Timing out after $timeoutMs ms since a new leader that is different from $oldLeader was not elected for partition $topicPartition, " +
            s"leader is $leader"
        case _ =>
          s"Timing out after $timeoutMs ms since a leader was not elected for partition $topicPartition"
      }
      fail(errorMessage)
    }
  }

  /**
   * Execute the given block. If it throws an assert error, retry. Repeat
   * until no error is thrown or the time limit elapses
   */
  def retry(maxWaitMs: Long)(block: => Unit): Unit = {
    var wait = 1L
    val startTime = System.currentTimeMillis()
    while(true) {
      try {
        block
        return
      } catch {
        case e: AssertionError =>
          val elapsed = System.currentTimeMillis - startTime
          if (elapsed > maxWaitMs) {
            throw e
          } else {
            info("Attempt failed, sleeping for " + wait + ", and then retrying.")
            Thread.sleep(wait)
            wait += math.min(wait, 1000)
          }
      }
    }
  }

  def pollUntilTrue(consumer: Consumer[_, _],
                    action: () => Boolean,
                    msg: => String,
                    waitTimeMs: Long = JTestUtils.DEFAULT_MAX_WAIT_MS): Unit = {
    waitUntilTrue(() => {
      consumer.poll(Duration.ofMillis(100))
      action()
    }, msg = msg, pause = 0L, waitTimeMs = waitTimeMs)
  }

  def pollRecordsUntilTrue[K, V](consumer: Consumer[K, V],
                                 action: ConsumerRecords[K, V] => Boolean,
                                 msg: => String,
                                 waitTimeMs: Long = JTestUtils.DEFAULT_MAX_WAIT_MS): Unit = {
    waitUntilTrue(() => {
      val records = consumer.poll(Duration.ofMillis(100))
      action(records)
    }, msg = msg, pause = 0L, waitTimeMs = waitTimeMs)
  }

  def subscribeAndWaitForRecords(topic: String,
                                 consumer: KafkaConsumer[Array[Byte], Array[Byte]],
                                 waitTimeMs: Long = JTestUtils.DEFAULT_MAX_WAIT_MS): Unit = {
    consumer.subscribe(Collections.singletonList(topic))
    pollRecordsUntilTrue(
      consumer,
      (records: ConsumerRecords[Array[Byte], Array[Byte]]) => !records.isEmpty,
      "Expected records",
      waitTimeMs)
  }

  /**
   * Wait for the presence of an optional value.
   *
   * @param func The function defining the optional value
   * @param msg Error message in the case that the value never appears
   * @param waitTimeMs Maximum time to wait
   * @return The unwrapped value returned by the function
   */
  def awaitValue[T](func: () => Option[T], msg: => String, waitTimeMs: Long = JTestUtils.DEFAULT_MAX_WAIT_MS): T = {
    var value: Option[T] = None
    waitUntilTrue(() => {
      value = func()
      value.isDefined
    }, msg, waitTimeMs)
    value.get
  }

  /**
    * Wait until the given condition is true or throw an exception if the given wait time elapses.
    *
    * @param condition condition to check
    * @param msg error message
    * @param waitTimeMs maximum time to wait and retest the condition before failing the test
    * @param pause delay between condition checks
    */
  def waitUntilTrue(condition: () => Boolean, msg: => String,
                    waitTimeMs: Long = JTestUtils.DEFAULT_MAX_WAIT_MS, pause: Long = 100L): Unit = {
    val startTime = System.currentTimeMillis()
    while (true) {
      if (condition())
        return
      if (System.currentTimeMillis() > startTime + waitTimeMs)
        fail(msg)
      Thread.sleep(waitTimeMs.min(pause))
    }

    // should never hit here
    throw new RuntimeException("unexpected error")
  }

  /**
    * Invoke `compute` until `predicate` is true or `waitTime` elapses.
    *
    * Return the last `compute` result and a boolean indicating whether `predicate` succeeded for that value.
    *
    * This method is useful in cases where `waitUntilTrue` makes it awkward to provide good error messages.
    */
  def computeUntilTrue[T](compute: => T, waitTime: Long = JTestUtils.DEFAULT_MAX_WAIT_MS, pause: Long = 100L)(
                          predicate: T => Boolean): (T, Boolean) = {
    val startTime = System.currentTimeMillis()
    while (true) {
      val result = compute
      if (predicate(result))
        return result -> true
      if (System.currentTimeMillis() > startTime + waitTime)
        return result -> false
      Thread.sleep(waitTime.min(pause))
    }
    // should never hit here
    throw new RuntimeException("unexpected error")
  }

<<<<<<< HEAD
  def isLeaderLocalOnBroker(topic: String, partitionId: Int, server: LegacyBroker): Boolean = {
    server.replicaManager.deferredOrOnlinePartition(new TopicPartition(topic, partitionId)).exists(_.leaderLogIfLocal.isDefined)
=======
  def isLeaderLocalOnBroker(topic: String, partitionId: Int, server: KafkaServer): Boolean = {
    server.replicaManager.nonOfflinePartition(new TopicPartition(topic, partitionId)).exists(_.leaderLogIfLocal.isDefined)
>>>>>>> b73b9f16
  }

  def findLeaderEpoch(brokerId: Int,
                      topicPartition: TopicPartition,
                      servers: Iterable[KafkaServer]): Int = {
    val leaderServer = servers.find(_.config.brokerId == brokerId)
    val leaderPartition = leaderServer.flatMap(_.replicaManager.deferredOrOnlinePartition(topicPartition))
      .getOrElse(fail(s"Failed to find expected replica on broker $brokerId"))
    leaderPartition.getLeaderEpoch
  }

  def findFollowerId(topicPartition: TopicPartition,
                     servers: Iterable[KafkaServer]): Int = {
    val followerOpt = servers.find { server =>
      server.replicaManager.deferredOrOnlinePartition(topicPartition) match {
        case Some(partition) => !partition.leaderReplicaIdOpt.contains(server.config.brokerId)
        case None => false
      }
    }
    followerOpt
      .map(_.config.brokerId)
      .getOrElse(fail(s"Unable to locate follower for $topicPartition"))
  }

  /**
    * Wait until all brokers know about each other.
    *
    * @param servers The Kafka broker servers.
    * @param timeout The amount of time waiting on this condition before assert to fail
    */
  def waitUntilBrokerMetadataIsPropagated(servers: Seq[KafkaServer],
                                          timeout: Long = JTestUtils.DEFAULT_MAX_WAIT_MS): Unit = {
    val expectedBrokerIds = servers.map(_.config.brokerId).toSet
    waitUntilTrue(() => servers.forall(server =>
      expectedBrokerIds == server.dataPlaneRequestProcessor.metadataCache.getAliveBrokers.map(_.id).toSet
    ), "Timed out waiting for broker metadata to propagate to all servers", timeout)
  }

  /**
   * Wait until a valid leader is propagated to the metadata cache in each broker.
   * It assumes that the leader propagated to each broker is the same.
   *
   * @param servers The list of servers that the metadata should reach to
   * @param topic The topic name
   * @param partition The partition Id
   * @param timeout The amount of time waiting on this condition before assert to fail
   * @return The leader of the partition.
   */
  def waitUntilMetadataIsPropagated(servers: Seq[KafkaServer], topic: String, partition: Int,
                                    timeout: Long = JTestUtils.DEFAULT_MAX_WAIT_MS): Int = {
    var leader: Int = -1
    waitUntilTrue(
      () => servers.forall { server =>
        server.dataPlaneRequestProcessor.metadataCache.getPartitionInfo(topic, partition) match {
          case Some(partitionState) if Request.isValidBrokerId(partitionState.leader) =>
            leader = partitionState.leader
            true
          case _ => false
        }
      },
      "Partition [%s,%d] metadata not propagated after %d ms".format(topic, partition, timeout),
      waitTimeMs = timeout)

    leader
  }

  def waitUntilControllerElected(zkClient: KafkaZkClient, timeout: Long = JTestUtils.DEFAULT_MAX_WAIT_MS): Int = {
    val (controllerId, _) = TestUtils.computeUntilTrue(zkClient.getControllerId, waitTime = timeout)(_.isDefined)
    controllerId.getOrElse(fail(s"Controller not elected after $timeout ms"))
  }

  def awaitLeaderChange(servers: Seq[KafkaServer],
                        tp: TopicPartition,
                        oldLeader: Int,
                        timeout: Long = JTestUtils.DEFAULT_MAX_WAIT_MS): Int = {
    def newLeaderExists: Option[Int] = {
      servers.find { server =>
        server.config.brokerId != oldLeader &&
          server.replicaManager.deferredOrOnlinePartition(tp).exists(_.leaderLogIfLocal.isDefined)
      }.map(_.config.brokerId)
    }

    waitUntilTrue(() => newLeaderExists.isDefined,
      s"Did not observe leader change for partition $tp after $timeout ms", waitTimeMs = timeout)

    newLeaderExists.get
  }

  def waitUntilLeaderIsKnown(servers: Seq[KafkaServer],
                             tp: TopicPartition,
                             timeout: Long = JTestUtils.DEFAULT_MAX_WAIT_MS): Int = {
    def leaderIfExists: Option[Int] = {
      servers.find { server =>
        server.replicaManager.deferredOrOnlinePartition(tp).exists(_.leaderLogIfLocal.isDefined)
      }.map(_.config.brokerId)
    }

    waitUntilTrue(() => leaderIfExists.isDefined,
      s"Partition $tp leaders not made yet after $timeout ms", waitTimeMs = timeout)

    leaderIfExists.get
  }

  def writeNonsenseToFile(fileName: File, position: Long, size: Int): Unit = {
    val file = new RandomAccessFile(fileName, "rw")
    file.seek(position)
    for (_ <- 0 until size)
      file.writeByte(random.nextInt(255))
    file.close()
  }

  def appendNonsenseToFile(file: File, size: Int): Unit = {
    val outputStream = Files.newOutputStream(file.toPath(), StandardOpenOption.APPEND)
    try {
      for (_ <- 0 until size)
        outputStream.write(random.nextInt(255))
    } finally outputStream.close()
  }

  def checkForPhantomInSyncReplicas(zkClient: KafkaZkClient, topic: String, partitionToBeReassigned: Int, assignedReplicas: Seq[Int]): Unit = {
    val inSyncReplicas = zkClient.getInSyncReplicasForPartition(new TopicPartition(topic, partitionToBeReassigned))
    // in sync replicas should not have any replica that is not in the new assigned replicas
    val phantomInSyncReplicas = inSyncReplicas.get.toSet -- assignedReplicas.toSet
    assertTrue("All in sync replicas %s must be in the assigned replica list %s".format(inSyncReplicas, assignedReplicas),
      phantomInSyncReplicas.isEmpty)
  }

  def ensureNoUnderReplicatedPartitions(zkClient: KafkaZkClient, topic: String, partitionToBeReassigned: Int, assignedReplicas: Seq[Int],
                                                servers: Seq[KafkaServer]): Unit = {
    val topicPartition = new TopicPartition(topic, partitionToBeReassigned)
    waitUntilTrue(() => {
        val inSyncReplicas = zkClient.getInSyncReplicasForPartition(topicPartition)
        inSyncReplicas.get.size == assignedReplicas.size
      },
      "Reassigned partition [%s,%d] is under replicated".format(topic, partitionToBeReassigned))
    var leader: Option[Int] = None
    waitUntilTrue(() => {
        leader = zkClient.getLeaderForPartition(topicPartition)
        leader.isDefined
      },
      "Reassigned partition [%s,%d] is unavailable".format(topic, partitionToBeReassigned))
    waitUntilTrue(() => {
        val leaderBroker = servers.filter(s => s.config.brokerId == leader.get).head
        leaderBroker.replicaManager.underReplicatedPartitionCount == 0
      },
      "Reassigned partition [%s,%d] is under-replicated as reported by the leader %d".format(topic, partitionToBeReassigned, leader.get))
  }

  // Note: Call this method in the test itself, rather than the @After method.
  // Because of the assert, if assertNoNonDaemonThreads fails, nothing after would be executed.
  def assertNoNonDaemonThreads(threadNamePrefix: String): Unit = {
    val threadCount = Thread.getAllStackTraces.keySet.asScala.count { t =>
      !t.isDaemon && t.isAlive && t.getName.startsWith(threadNamePrefix)
    }
    assertEquals(0, threadCount)
  }

  def allThreadStackTraces(): String = {
    Thread.getAllStackTraces.asScala.map { case (thread, stackTrace) =>
      thread.getName + "\n\t" + stackTrace.toList.map(_.toString).mkString("\n\t")
    }.mkString("\n")
  }

  /**
   * Create new LogManager instance with default configuration for testing
   */
  def createLogManager(logDirs: Seq[File] = Seq.empty[File],
                       defaultConfig: LogConfig = LogConfig(),
                       cleanerConfig: CleanerConfig = CleanerConfig(enableCleaner = false),
                       time: MockTime = new MockTime()): LogManager = {
    new LogManager(logDirs = logDirs.map(_.getAbsoluteFile),
                   initialOfflineDirs = Array.empty[File],
                   topicConfigs = Map(),
                   initialDefaultConfig = defaultConfig,
                   cleanerConfig = cleanerConfig,
                   recoveryThreadsPerDataDir = 4,
                   flushCheckMs = 1000L,
                   flushRecoveryOffsetCheckpointMs = 10000L,
                   flushStartOffsetCheckpointMs = 10000L,
                   retentionCheckMs = 1000L,
                   maxPidExpirationMs = 60 * 60 * 1000,
                   scheduler = time.scheduler,
                   time = time,
                   brokerTopicStats = new BrokerTopicStats,
                   logDirFailureChannel = new LogDirFailureChannel(logDirs.size))
  }

  class MockAlterIsrManager extends AlterIsrManager {
    val isrUpdates: mutable.Queue[AlterIsrItem] = new mutable.Queue[AlterIsrItem]()

    override def enqueue(alterIsrItem: AlterIsrItem): Boolean = {
      isrUpdates += alterIsrItem
      true
    }

    override def clearPending(topicPartition: TopicPartition): Unit = {
      isrUpdates.clear()
    }

    override def start(): Unit = { }
  }

  def createAlterIsrManager(): MockAlterIsrManager = {
    new MockAlterIsrManager()
  }

  class MockIsrChangeListener extends IsrChangeListener {
    val expands: AtomicInteger = new AtomicInteger(0)
    val shrinks: AtomicInteger = new AtomicInteger(0)
    val failures: AtomicInteger = new AtomicInteger(0)

    override def markExpand(): Unit = expands.incrementAndGet()

    override def markShrink(): Unit = shrinks.incrementAndGet()

    override def markFailed(): Unit = failures.incrementAndGet()

    def reset(): Unit = {
      expands.set(0)
      shrinks.set(0)
      failures.set(0)
    }
  }

  def createIsrChangeListener(): MockIsrChangeListener = {
    new MockIsrChangeListener()
  }

  def produceMessages(servers: Seq[KafkaServer],
                      records: Seq[ProducerRecord[Array[Byte], Array[Byte]]],
                      acks: Int = -1): Unit = {
    val producer = createProducer(TestUtils.getBrokerListStrFromServers(servers), acks = acks)
    try {
      val futures = records.map(producer.send)
      futures.foreach(_.get)
    } finally {
      producer.close()
    }

    val topics = records.map(_.topic).distinct
    debug(s"Sent ${records.size} messages for topics ${topics.mkString(",")}")
  }

  def generateAndProduceMessages(servers: Seq[KafkaServer],
                                 topic: String,
                                 numMessages: Int,
                                 acks: Int = -1): Seq[String] = {
    val values = (0 until numMessages).map(x =>  s"test-$x")
    val intSerializer = new IntegerSerializer()
    val records = values.zipWithIndex.map { case (v, i) =>
      new ProducerRecord(topic, intSerializer.serialize(topic, i), v.getBytes)
    }
    produceMessages(servers, records, acks)
    values
  }

  def produceMessage(servers: Seq[KafkaServer], topic: String, message: String,
                     deliveryTimeoutMs: Int = 30 * 1000, requestTimeoutMs: Int = 20 * 1000): Unit = {
    val producer = createProducer(TestUtils.getBrokerListStrFromServers(servers),
      deliveryTimeoutMs = deliveryTimeoutMs, requestTimeoutMs = requestTimeoutMs)
    try {
      producer.send(new ProducerRecord(topic, topic.getBytes, message.getBytes)).get
    } finally {
      producer.close()
    }
  }

  def verifyTopicDeletion(zkClient: KafkaZkClient, topic: String, numPartitions: Int, servers: Seq[KafkaServer]): Unit = {
    val topicPartitions = (0 until numPartitions).map(new TopicPartition(topic, _))
    // wait until admin path for delete topic is deleted, signaling completion of topic deletion
    waitUntilTrue(() => !zkClient.isTopicMarkedForDeletion(topic),
      "Admin path /admin/delete_topics/%s path not deleted even after a replica is restarted".format(topic))
    waitUntilTrue(() => !zkClient.topicExists(topic),
      "Topic path /brokers/topics/%s not deleted after /admin/delete_topics/%s path is deleted".format(topic, topic))
    // ensure that the topic-partition has been deleted from all brokers' replica managers
    waitUntilTrue(() =>
      servers.forall(server => topicPartitions.forall(tp => server.replicaManager.deferredOrOnlinePartition(tp).isEmpty)),
      "Replica manager's should have deleted all of this topic's partitions")
    // ensure that logs from all replicas are deleted if delete topic is marked successful in ZooKeeper
    assertTrue("Replica logs not deleted after delete topic is complete",
      servers.forall(server => topicPartitions.forall(tp => server.logManager.getLog(tp).isEmpty)))
    // ensure that topic is removed from all cleaner offsets
    waitUntilTrue(() => servers.forall(server => topicPartitions.forall { tp =>
      val checkpoints = server.logManager.liveLogDirs.map { logDir =>
        new OffsetCheckpointFile(new File(logDir, "cleaner-offset-checkpoint")).read()
      }
      checkpoints.forall(checkpointsPerLogDir => !checkpointsPerLogDir.contains(tp))
    }), "Cleaner offset for deleted partition should have been removed")
    waitUntilTrue(() => servers.forall(server =>
      server.config.logDirs.forall { logDir =>
        topicPartitions.forall { tp =>
          !new File(logDir, tp.topic + "-" + tp.partition).exists()
        }
      }
    ), "Failed to soft-delete the data to a delete directory")
    waitUntilTrue(() => servers.forall(server =>
      server.config.logDirs.forall { logDir =>
        topicPartitions.forall { tp =>
          !Arrays.asList(new File(logDir).list()).asScala.exists { partitionDirectoryName =>
            partitionDirectoryName.startsWith(tp.topic + "-" + tp.partition) &&
              partitionDirectoryName.endsWith(Log.DeleteDirSuffix)
          }
        }
      }
    ), "Failed to hard-delete the delete directory")
  }


  def causeLogDirFailure(failureType: LogDirFailureType, leaderServer: KafkaServer, partition: TopicPartition): Unit = {
    // Make log directory of the partition on the leader broker inaccessible by replacing it with a file
    val localLog = leaderServer.replicaManager.localDeferredOrOnlineLogOrException(partition)
    val logDir = localLog.dir.getParentFile
    CoreUtils.swallow(Utils.delete(logDir), this)
    logDir.createNewFile()
    assertTrue(logDir.isFile)

    if (failureType == Roll) {
      try {
        leaderServer.replicaManager.getLog(partition).get.roll()
        fail("Log rolling should fail with KafkaStorageException")
      } catch {
        case e: KafkaStorageException => // This is expected
      }
    } else if (failureType == Checkpoint) {
      leaderServer.replicaManager.checkpointHighWatermarks()
    }

    // Wait for ReplicaHighWatermarkCheckpoint to happen so that the log directory of the topic will be offline
    TestUtils.waitUntilTrue(() => !leaderServer.logManager.isLogDirOnline(logDir.getAbsolutePath), "Expected log directory offline", 3000L)
    assertTrue(leaderServer.replicaManager.localDeferredOrOnlineLog(partition).isEmpty)
  }

  /**
   * Translate the given buffer into a string
   *
   * @param buffer The buffer to translate
   * @param encoding The encoding to use in translating bytes to characters
   */
  def readString(buffer: ByteBuffer, encoding: String = Charset.defaultCharset.toString): String = {
    val bytes = new Array[Byte](buffer.remaining)
    buffer.get(bytes)
    new String(bytes, encoding)
  }

  def copyOf(props: Properties): Properties = {
    val copy = new Properties()
    copy ++= props
    copy
  }

  def sslConfigs(mode: Mode, clientCert: Boolean, trustStoreFile: Option[File], certAlias: String,
                 certCn: String = SslCertificateCn,
                 tlsProtocol: String = TestSslUtils.DEFAULT_TLS_PROTOCOL_FOR_TESTS): Properties = {
    val trustStore = trustStoreFile.getOrElse {
      throw new Exception("SSL enabled but no trustStoreFile provided")
    }

    val sslConfigs = new TestSslUtils.SslConfigsBuilder(mode)
      .useClientCert(clientCert)
      .createNewTrustStore(trustStore)
      .certAlias(certAlias)
      .cn(certCn)
      .tlsProtocol(tlsProtocol)
      .build()

    val sslProps = new Properties()
    sslConfigs.forEach { (k, v) => sslProps.put(k, v) }
    sslProps
  }

  // a X509TrustManager to trust self-signed certs for unit tests.
  def trustAllCerts: X509TrustManager = {
    val trustManager = new X509TrustManager() {
      override def getAcceptedIssuers: Array[X509Certificate] = {
        null
      }
      override def checkClientTrusted(certs: Array[X509Certificate], authType: String): Unit = {
      }
      override def checkServerTrusted(certs: Array[X509Certificate], authType: String): Unit = {
      }
    }
    trustManager
  }

  def waitAndVerifyAcls(expected: Set[AccessControlEntry],
                        authorizer: JAuthorizer,
                        resource: ResourcePattern,
                        accessControlEntryFilter: AccessControlEntryFilter = AccessControlEntryFilter.ANY): Unit = {
    val newLine = scala.util.Properties.lineSeparator

    val filter = new AclBindingFilter(resource.toFilter, accessControlEntryFilter)
    waitUntilTrue(() => authorizer.acls(filter).asScala.map(_.entry).toSet == expected,
      s"expected acls:${expected.mkString(newLine + "\t", newLine + "\t", newLine)}" +
        s"but got:${authorizer.acls(filter).asScala.map(_.entry).mkString(newLine + "\t", newLine + "\t", newLine)}")
  }

  @deprecated("Use org.apache.kafka.server.authorizer.Authorizer", "Since 2.5")
  def waitAndVerifyAcls(expected: Set[Acl], authorizer: LegacyAuthorizer, resource: Resource): Unit = {
    val newLine = scala.util.Properties.lineSeparator

    waitUntilTrue(() => authorizer.getAcls(resource) == expected,
      s"expected acls:${expected.mkString(newLine + "\t", newLine + "\t", newLine)}" +
        s"but got:${authorizer.getAcls(resource).mkString(newLine + "\t", newLine + "\t", newLine)}")
  }

  /**
   * Verifies that this ACL is the secure one.
   */
  def isAclSecure(acl: ACL, sensitive: Boolean): Boolean = {
    debug(s"ACL $acl")
    acl.getPerms match {
      case Perms.READ => !sensitive && acl.getId.getScheme == "world"
      case Perms.ALL => acl.getId.getScheme == "sasl"
      case _ => false
    }
  }

  /**
   * Verifies that the ACL corresponds to the unsecure one that
   * provides ALL access to everyone (world).
   */
  def isAclUnsecure(acl: ACL): Boolean = {
    debug(s"ACL $acl")
    acl.getPerms match {
      case Perms.ALL => acl.getId.getScheme == "world"
      case _ => false
    }
  }

  private def secureZkPaths(zkClient: KafkaZkClient): Seq[String] = {
    def subPaths(path: String): Seq[String] = {
      if (zkClient.pathExists(path))
        path +: zkClient.getChildren(path).map(c => path + "/" + c).flatMap(subPaths)
      else
        Seq.empty
    }
    val topLevelPaths = ZkData.SecureRootPaths ++ ZkData.SensitiveRootPaths
    topLevelPaths.flatMap(subPaths)
  }

  /**
   * Verifies that all secure paths in ZK are created with the expected ACL.
   */
  def verifySecureZkAcls(zkClient: KafkaZkClient, usersWithAccess: Int): Unit = {
    secureZkPaths(zkClient).foreach(path => {
      if (zkClient.pathExists(path)) {
        val sensitive = ZkData.sensitivePath(path)
        // usersWithAccess have ALL access to path. For paths that are
        // not sensitive, world has READ access.
        val aclCount = if (sensitive) usersWithAccess else usersWithAccess + 1
        val acls = zkClient.getAcl(path)
        assertEquals(s"Invalid ACLs for $path $acls", aclCount, acls.size)
        acls.foreach(acl => isAclSecure(acl, sensitive))
      }
    })
  }

  /**
   * Verifies that secure paths in ZK have no access control. This is
   * the case when zookeeper.set.acl=false and no ACLs have been configured.
   */
  def verifyUnsecureZkAcls(zkClient: KafkaZkClient): Unit = {
    secureZkPaths(zkClient).foreach(path => {
      if (zkClient.pathExists(path)) {
        val acls = zkClient.getAcl(path)
        assertEquals(s"Invalid ACLs for $path $acls", 1, acls.size)
        acls.foreach(isAclUnsecure)
      }
    })
  }

  /**
    * To use this you pass in a sequence of functions that are your arrange/act/assert test on the SUT.
    * They all run at the same time in the assertConcurrent method; the chances of triggering a multithreading code error,
    * and thereby failing some assertion are greatly increased.
    */
  def assertConcurrent(message: String, functions: Seq[() => Any], timeoutMs: Int): Unit = {

    def failWithTimeout(): Unit = {
      fail(s"$message. Timed out, the concurrent functions took more than $timeoutMs milliseconds")
    }

    val numThreads = functions.size
    val threadPool = Executors.newFixedThreadPool(numThreads)
    val exceptions = ArrayBuffer[Throwable]()
    try {
      val runnables = functions.map { function =>
        new Callable[Unit] {
          override def call(): Unit = function()
        }
      }.asJava
      val futures = threadPool.invokeAll(runnables, timeoutMs, TimeUnit.MILLISECONDS).asScala
      futures.foreach { future =>
        if (future.isCancelled)
          failWithTimeout()
        else
          try future.get()
          catch { case e: Exception =>
            exceptions += e
          }
      }
    } catch {
      case _: InterruptedException => failWithTimeout()
      case e: Throwable => exceptions += e
    } finally {
      threadPool.shutdownNow()
    }
    assertTrue(s"$message failed with exception(s) $exceptions", exceptions.isEmpty)
  }

  def consumeTopicRecords[K, V](servers: Seq[KafkaServer],
                                topic: String,
                                numMessages: Int,
                                groupId: String = "group",
                                securityProtocol: SecurityProtocol = SecurityProtocol.PLAINTEXT,
                                trustStoreFile: Option[File] = None,
                                waitTime: Long = JTestUtils.DEFAULT_MAX_WAIT_MS): Seq[ConsumerRecord[Array[Byte], Array[Byte]]] = {
    val consumer = createConsumer(TestUtils.getBrokerListStrFromServers(servers, securityProtocol),
      groupId = groupId,
      securityProtocol = securityProtocol,
      trustStoreFile = trustStoreFile)
    try {
      consumer.subscribe(Collections.singleton(topic))
      consumeRecords(consumer, numMessages, waitTime)
    } finally consumer.close()
  }

  def pollUntilAtLeastNumRecords[K, V](consumer: Consumer[K, V],
                                       numRecords: Int,
                                       waitTimeMs: Long = JTestUtils.DEFAULT_MAX_WAIT_MS): Seq[ConsumerRecord[K, V]] = {
    val records = new ArrayBuffer[ConsumerRecord[K, V]]()
    def pollAction(polledRecords: ConsumerRecords[K, V]): Boolean = {
      records ++= polledRecords.asScala
      records.size >= numRecords
    }
    pollRecordsUntilTrue(consumer, pollAction,
      waitTimeMs = waitTimeMs,
      msg = s"Consumed ${records.size} records before timeout instead of the expected $numRecords records")
    records
  }

  def consumeRecords[K, V](consumer: Consumer[K, V],
                           numRecords: Int,
                           waitTimeMs: Long = JTestUtils.DEFAULT_MAX_WAIT_MS): Seq[ConsumerRecord[K, V]] = {
    val records = pollUntilAtLeastNumRecords(consumer, numRecords, waitTimeMs)
    assertEquals("Consumed more records than expected", numRecords, records.size)
    records
  }

  /**
    * Will consume all the records for the given consumer for the specified duration. If you want to drain all the
    * remaining messages in the partitions the consumer is subscribed to, the duration should be set high enough so
    * that the consumer has enough time to poll everything. This would be based on the number of expected messages left
    * in the topic, and should not be too large (ie. more than a second) in our tests.
    *
    * @return All the records consumed by the consumer within the specified duration.
    */
  def consumeRecordsFor[K, V](consumer: KafkaConsumer[K, V], duration: Long = JTestUtils.DEFAULT_MAX_WAIT_MS): Seq[ConsumerRecord[K, V]] = {
    val startTime = System.currentTimeMillis()
    val records = new ArrayBuffer[ConsumerRecord[K, V]]()
    waitUntilTrue(() => {
      records ++= consumer.poll(Duration.ofMillis(50)).asScala
      System.currentTimeMillis() - startTime > duration
    }, s"The timeout $duration was greater than the maximum wait time.")
    records
  }

  def createTransactionalProducer(transactionalId: String,
                                  servers: Seq[KafkaServer],
                                  batchSize: Int = 16384,
                                  transactionTimeoutMs: Long = 60000,
                                  maxBlockMs: Long = 60000,
                                  deliveryTimeoutMs: Int = 120000,
                                  requestTimeoutMs: Int = 30000,
                                  maxInFlight: Int = 5): KafkaProducer[Array[Byte], Array[Byte]] = {
    val props = new Properties()
    props.put(ProducerConfig.BOOTSTRAP_SERVERS_CONFIG, TestUtils.getBrokerListStrFromServers(servers))
    props.put(ProducerConfig.ACKS_CONFIG, "all")
    props.put(ProducerConfig.BATCH_SIZE_CONFIG, batchSize.toString)
    props.put(ProducerConfig.TRANSACTIONAL_ID_CONFIG, transactionalId)
    props.put(ProducerConfig.ENABLE_IDEMPOTENCE_CONFIG, "true")
    props.put(ProducerConfig.TRANSACTION_TIMEOUT_CONFIG, transactionTimeoutMs.toString)
    props.put(ProducerConfig.MAX_BLOCK_MS_CONFIG, maxBlockMs.toString)
    props.put(ProducerConfig.DELIVERY_TIMEOUT_MS_CONFIG, deliveryTimeoutMs.toString)
    props.put(ProducerConfig.REQUEST_TIMEOUT_MS_CONFIG, requestTimeoutMs.toString)
    props.put(ProducerConfig.MAX_IN_FLIGHT_REQUESTS_PER_CONNECTION, maxInFlight.toString)
    new KafkaProducer[Array[Byte], Array[Byte]](props, new ByteArraySerializer, new ByteArraySerializer)
  }

  // Seeds the given topic with records with keys and values in the range [0..numRecords)
  def seedTopicWithNumberedRecords(topic: String, numRecords: Int, servers: Seq[KafkaServer]): Unit = {
    val props = new Properties()
    props.put(ProducerConfig.ENABLE_IDEMPOTENCE_CONFIG, "true")
    props.put(ProducerConfig.BOOTSTRAP_SERVERS_CONFIG, TestUtils.getBrokerListStrFromServers(servers))
    val producer = new KafkaProducer[Array[Byte], Array[Byte]](props, new ByteArraySerializer, new ByteArraySerializer)
    try {
      for (i <- 0 until numRecords) {
        producer.send(new ProducerRecord[Array[Byte], Array[Byte]](topic, asBytes(i.toString), asBytes(i.toString)))
      }
      producer.flush()
    } finally {
      producer.close()
    }
  }

  private def asString(bytes: Array[Byte]) = new String(bytes, StandardCharsets.UTF_8)

  private def asBytes(string: String) = string.getBytes(StandardCharsets.UTF_8)

  // Verifies that the record was intended to be committed by checking the headers for an expected transaction status
  // If true, this will return the value as a string. It is expected that the record in question should have been created
  // by the `producerRecordWithExpectedTransactionStatus` method.
  def assertCommittedAndGetValue(record: ConsumerRecord[Array[Byte], Array[Byte]]) : String = {
    record.headers.headers(transactionStatusKey).asScala.headOption match {
      case Some(header) =>
        assertEquals(s"Got ${asString(header.value)} but expected the value to indicate " +
          s"committed status.", asString(committedValue), asString(header.value))
      case None =>
        fail("expected the record header to include an expected transaction status, but received nothing.")
    }
    recordValueAsString(record)
  }

  def recordValueAsString(record: ConsumerRecord[Array[Byte], Array[Byte]]) : String = {
    asString(record.value)
  }

  def producerRecordWithExpectedTransactionStatus(topic: String, partition: Integer, key: Array[Byte], value: Array[Byte], willBeCommitted: Boolean): ProducerRecord[Array[Byte], Array[Byte]] = {
    val header = new Header {override def key() = transactionStatusKey
      override def value() = if (willBeCommitted)
        committedValue
      else
        abortedValue
    }
    new ProducerRecord[Array[Byte], Array[Byte]](topic, partition, key, value, Collections.singleton(header))
  }

  def producerRecordWithExpectedTransactionStatus(topic: String, partition: Integer, key: String, value: String, willBeCommitted: Boolean): ProducerRecord[Array[Byte], Array[Byte]] = {
    producerRecordWithExpectedTransactionStatus(topic, partition, asBytes(key), asBytes(value), willBeCommitted)
  }

  // Collect the current positions for all partition in the consumers current assignment.
  def consumerPositions(consumer: KafkaConsumer[Array[Byte], Array[Byte]]) : Map[TopicPartition, OffsetAndMetadata]  = {
    val offsetsToCommit = new mutable.HashMap[TopicPartition, OffsetAndMetadata]()
    consumer.assignment.forEach { topicPartition =>
      offsetsToCommit.put(topicPartition, new OffsetAndMetadata(consumer.position(topicPartition)))
    }
    offsetsToCommit.toMap
  }

  def resetToCommittedPositions(consumer: KafkaConsumer[Array[Byte], Array[Byte]]): Unit = {
    val committed = consumer.committed(consumer.assignment).asScala.filter(_._2 != null).map { case (k, v) => k -> v.offset }

    consumer.assignment.forEach { topicPartition =>
      if (committed.contains(topicPartition))
        consumer.seek(topicPartition, committed(topicPartition))
      else
        consumer.seekToBeginning(Collections.singletonList(topicPartition))
    }
  }

  def incrementalAlterConfigs(servers: Seq[KafkaServer], adminClient: Admin, props: Properties,
                              perBrokerConfig: Boolean, opType: OpType = OpType.SET): AlterConfigsResult  = {
    val configEntries = props.asScala.map { case (k, v) => new AlterConfigOp(new ConfigEntry(k, v), opType) }.toList.asJavaCollection
    val configs = if (perBrokerConfig) {
      servers.map { server =>
        val resource = new ConfigResource(ConfigResource.Type.BROKER, server.config.brokerId.toString)
        (resource, configEntries)
      }.toMap.asJava
    } else {
      Map(new ConfigResource(ConfigResource.Type.BROKER, "") -> configEntries).asJava
    }
    adminClient.incrementalAlterConfigs(configs)
  }

  def alterClientQuotas(adminClient: Admin, request: Map[ClientQuotaEntity, Map[String, Option[Double]]]): AlterClientQuotasResult = {
    val entries = request.map { case (entity, alter) =>
      val ops = alter.map { case (key, value) =>
        new ClientQuotaAlteration.Op(key, value.map(Double.box).getOrElse(null))
      }.asJavaCollection
      new ClientQuotaAlteration(entity, ops)
    }.asJavaCollection
    adminClient.alterClientQuotas(entries)
  }

  def assertLeader(client: Admin, topicPartition: TopicPartition, expectedLeader: Int): Unit = {
    waitForLeaderToBecome(client, topicPartition, Some(expectedLeader))
  }

  def assertNoLeader(client: Admin, topicPartition: TopicPartition): Unit = {
    waitForLeaderToBecome(client, topicPartition, None)
  }

  def waitForLeaderToBecome(client: Admin, topicPartition: TopicPartition, leader: Option[Int]): Unit = {
    val topic = topicPartition.topic
    val partition = topicPartition.partition

    TestUtils.waitUntilTrue(() => {
      try {
        val topicResult = client.describeTopics(Arrays.asList(topic)).all.get.get(topic)
        val partitionResult = topicResult.partitions.get(partition)
        Option(partitionResult.leader).map(_.id) == leader
      } catch {
        case e: ExecutionException if e.getCause.isInstanceOf[UnknownTopicOrPartitionException] => false
      }
    }, "Timed out waiting for leader metadata")
  }

  def waitForBrokersOutOfIsr(client: Admin, partition: Set[TopicPartition], brokerIds: Set[Int]): Unit = {
    TestUtils.waitUntilTrue(
      () => {
        val description = client.describeTopics(partition.map(_.topic).asJava).all.get.asScala
        val isr = description
          .values
          .flatMap(_.partitions.asScala.flatMap(_.isr.asScala))
          .map(_.id)
          .toSet

        brokerIds.intersect(isr).isEmpty
      },
      s"Expected brokers $brokerIds to no longer in the ISR for $partition"
    )
  }

  def waitForBrokersInIsr(client: Admin, partition: TopicPartition, brokerIds: Set[Int]): Unit = {
    TestUtils.waitUntilTrue(
      () => {
        val description = client.describeTopics(Set(partition.topic).asJava).all.get.asScala
        val isr = description
          .values
          .flatMap(_.partitions.asScala.flatMap(_.isr.asScala))
          .map(_.id)
          .toSet

        brokerIds.subsetOf(isr)
      },
      s"Expected brokers $brokerIds to be in the ISR for $partition"
    )
  }

  def waitForReplicasAssigned(client: Admin, partition: TopicPartition, brokerIds: Seq[Int]): Unit = {
    TestUtils.waitUntilTrue(
      () => {
        val description = client.describeTopics(Set(partition.topic).asJava).all.get.asScala
        val replicas = description
          .values
          .flatMap(_.partitions.asScala.flatMap(_.replicas.asScala))
          .map(_.id)
          .toSeq

        brokerIds == replicas
      },
      s"Expected brokers $brokerIds to be the replicas for $partition"
    )
  }

  /**
   * Capture the console output during the execution of the provided function.
   */
  def grabConsoleOutput(f: => Unit) : String = {
    val out = new ByteArrayOutputStream
    try scala.Console.withOut(out)(f)
    finally scala.Console.out.flush()
    out.toString
  }

  /**
   * Capture the console error during the execution of the provided function.
   */
  def grabConsoleError(f: => Unit) : String = {
    val err = new ByteArrayOutputStream
    try scala.Console.withErr(err)(f)
    finally scala.Console.err.flush()
    err.toString
  }

  /**
   * Capture both the console output and console error during the execution of the provided function.
   */
  def grabConsoleOutputAndError(f: => Unit) : (String, String) = {
    val out = new ByteArrayOutputStream
    val err = new ByteArrayOutputStream
    try scala.Console.withOut(out)(scala.Console.withErr(err)(f))
    finally {
      scala.Console.out.flush()
      scala.Console.err.flush()
    }
    (out.toString, err.toString)
  }

  def assertFutureExceptionTypeEquals(future: KafkaFuture[_], clazz: Class[_ <: Throwable],
                                      expectedErrorMessage: Option[String] = None): Unit = {
    try {
      future.get()
      fail("Expected CompletableFuture.get to return an exception")
    } catch {
      case e: ExecutionException =>
        val cause = e.getCause
        assertTrue("Expected an exception of type " + clazz.getName + "; got type " +
            cause.getClass.getName, clazz.isInstance(cause))
        expectedErrorMessage.foreach(message => assertTrue(s"Received error message : ${cause.getMessage}" +
          s" does not contain expected error message : $message", cause.getMessage.contains(message)))
    }
  }

  def totalMetricValue(server: KafkaServer, metricName: String): Long = {
    val allMetrics = server.metrics.metrics
    val total = allMetrics.values().asScala.filter(_.metricName().name() == metricName)
      .foldLeft(0.0)((total, metric) => total + metric.metricValue.asInstanceOf[Double])
    total.toLong
  }

  def meterCount(metricName: String): Long = {
    KafkaYammerMetrics.defaultRegistry.allMetrics.asScala
      .filter { case (k, _) => k.getMBeanName.endsWith(metricName) }
      .values
      .headOption
      .getOrElse(fail(s"Unable to find metric $metricName"))
      .asInstanceOf[Meter]
      .count
  }

  def clearYammerMetrics(): Unit = {
    for (metricName <- KafkaYammerMetrics.defaultRegistry.allMetrics.keySet.asScala)
      KafkaYammerMetrics.defaultRegistry.removeMetric(metricName)
  }

  def stringifyTopicPartitions(partitions: Set[TopicPartition]): String = {
    Json.encodeAsString(Map("partitions" ->
      partitions.map(tp => Map("topic" -> tp.topic, "partition" -> tp.partition).asJava).asJava).asJava)
  }

  def resource[R <: AutoCloseable, A](resource: R)(func: R => A): A = {
    try {
      func(resource)
    } finally {
      resource.close()
    }
  }

  /**
   * Set broker replication quotas and enable throttling for a set of partitions. This
   * will override any previous replication quotas, but will leave the throttling status
   * of other partitions unaffected.
   */
  def setReplicationThrottleForPartitions(admin: Admin,
                                          brokerIds: Seq[Int],
                                          partitions: Set[TopicPartition],
                                          throttleBytes: Int): Unit = {
    throttleAllBrokersReplication(admin, brokerIds, throttleBytes)
    assignThrottledPartitionReplicas(admin, partitions.map(_ -> brokerIds).toMap)
  }

  /**
   * Remove a set of throttled partitions and reset the overall replication quota.
   */
  def removeReplicationThrottleForPartitions(admin: Admin,
                                             brokerIds: Seq[Int],
                                             partitions: Set[TopicPartition]): Unit = {
    removePartitionReplicaThrottles(admin, partitions)
    resetBrokersThrottle(admin, brokerIds)
  }

  /**
    * Throttles all replication across the cluster.
    * @param adminClient is the adminClient to use for making connection with the cluster
    * @param brokerIds all broker ids in the cluster
    * @param throttleBytes is the target throttle
    */
  def throttleAllBrokersReplication(adminClient: Admin, brokerIds: Seq[Int], throttleBytes: Int): Unit = {
    val throttleConfigs = Seq(
      new AlterConfigOp(new ConfigEntry(DynamicConfig.Broker.LeaderReplicationThrottledRateProp, throttleBytes.toString), AlterConfigOp.OpType.SET),
      new AlterConfigOp(new ConfigEntry(DynamicConfig.Broker.FollowerReplicationThrottledRateProp, throttleBytes.toString), AlterConfigOp.OpType.SET)
    ).asJavaCollection

    adminClient.incrementalAlterConfigs(
      brokerIds.map { brokerId =>
        new ConfigResource(ConfigResource.Type.BROKER, brokerId.toString) -> throttleConfigs
      }.toMap.asJava
    ).all().get()
  }

  def resetBrokersThrottle(adminClient: Admin, brokerIds: Seq[Int]): Unit =
    throttleAllBrokersReplication(adminClient, brokerIds, Int.MaxValue)

  def assignThrottledPartitionReplicas(adminClient: Admin, allReplicasByPartition: Map[TopicPartition, Seq[Int]]): Unit = {
    val throttles = allReplicasByPartition.groupBy(_._1.topic()).map {
      case (topic, replicasByPartition) =>
        new ConfigResource(ConfigResource.Type.TOPIC, topic) -> Seq(
          new AlterConfigOp(new ConfigEntry(LogConfig.LeaderReplicationThrottledReplicasProp, formatReplicaThrottles(replicasByPartition)), AlterConfigOp.OpType.SET),
          new AlterConfigOp(new ConfigEntry(LogConfig.FollowerReplicationThrottledReplicasProp, formatReplicaThrottles(replicasByPartition)), AlterConfigOp.OpType.SET)
        ).asJavaCollection
    }
    adminClient.incrementalAlterConfigs(throttles.asJava).all().get()
  }

  def removePartitionReplicaThrottles(adminClient: Admin, partitions: Set[TopicPartition]): Unit = {
    val throttles = partitions.map {
      tp =>
        new ConfigResource(ConfigResource.Type.TOPIC, tp.topic()) -> Seq(
          new AlterConfigOp(new ConfigEntry(LogConfig.LeaderReplicationThrottledReplicasProp, ""), AlterConfigOp.OpType.DELETE),
          new AlterConfigOp(new ConfigEntry(LogConfig.FollowerReplicationThrottledReplicasProp, ""), AlterConfigOp.OpType.DELETE)
        ).asJavaCollection
    }.toMap
    adminClient.incrementalAlterConfigs(throttles.asJava).all().get()
  }

  def formatReplicaThrottles(moves: Map[TopicPartition, Seq[Int]]): String =
    moves.flatMap { case (tp, assignment) =>
      assignment.map(replicaId => s"${tp.partition}:$replicaId")
    }.mkString(",")

  def waitForAllReassignmentsToComplete(adminClient: Admin, pause: Long = 100L): Unit = {
    waitUntilTrue(() => adminClient.listPartitionReassignments().reassignments().get().isEmpty,
      s"There still are ongoing reassignments", pause = pause)
  }

  def addAndVerifyAcls(server: KafkaServer, acls: Set[AccessControlEntry], resource: ResourcePattern): Unit = {
    val authorizer = server.dataPlaneRequestProcessor.authorizer.get
    val aclBindings = acls.map { acl => new AclBinding(resource, acl) }
    authorizer.createAcls(null, aclBindings.toList.asJava).asScala
      .map(_.toCompletableFuture.get)
      .foreach { result =>
        result.exception.ifPresent { e => throw e }
      }
    val aclFilter = new AclBindingFilter(resource.toFilter, AccessControlEntryFilter.ANY)
    waitAndVerifyAcls(
      authorizer.acls(aclFilter).asScala.map(_.entry).toSet ++ acls,
      authorizer, resource)
  }

}<|MERGE_RESOLUTION|>--- conflicted
+++ resolved
@@ -886,13 +886,8 @@
     throw new RuntimeException("unexpected error")
   }
 
-<<<<<<< HEAD
-  def isLeaderLocalOnBroker(topic: String, partitionId: Int, server: LegacyBroker): Boolean = {
+  def isLeaderLocalOnBroker(topic: String, partitionId: Int, server: KafkaServer): Boolean = {
     server.replicaManager.deferredOrOnlinePartition(new TopicPartition(topic, partitionId)).exists(_.leaderLogIfLocal.isDefined)
-=======
-  def isLeaderLocalOnBroker(topic: String, partitionId: Int, server: KafkaServer): Boolean = {
-    server.replicaManager.nonOfflinePartition(new TopicPartition(topic, partitionId)).exists(_.leaderLogIfLocal.isDefined)
->>>>>>> b73b9f16
   }
 
   def findLeaderEpoch(brokerId: Int,
